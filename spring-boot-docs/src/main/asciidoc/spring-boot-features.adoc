[[boot-features]]
= Spring Boot features

[partintro]
--
This section dives into the details of Spring Boot. Here you can learn about the key
features that you will want to use and customize. If you haven't already, you might want
to read the _<<getting-started.adoc#getting-started>>_ and
_<<using-spring-boot.adoc#using-boot>>_ sections so that you have a good grounding
of the basics.
--



[[boot-features-spring-application]]
== SpringApplication
The `SpringApplication` class provides a convenient way to bootstrap a Spring application
that will be started from a `main()` method. In many situations you can just delegate to
the static `SpringApplication.run` method:

[source,java,indent=0]
----
	public static void main(String[] args) {
		SpringApplication.run(MySpringConfiguration.class, args);
	}
----

When your application starts you should see something similar to the following:

[indent=0,subs="attributes"]
----
  .   ____          _            __ _ _
 /\\ / ___'_ __ _ _(_)_ __  __ _ \ \ \ \
( ( )\___ | '_ | '_| | '_ \/ _` | \ \ \ \
 \\/  ___)| |_)| | | | | || (_| |  ) ) ) )
  '  |____| .__|_| |_|_| |_\__, | / / / /
 =========|_|==============|___/=/_/_/_/
 :: Spring Boot ::   v{spring-boot-version}

2013-07-31 00:08:16.117  INFO 56603 --- [           main] o.s.b.s.app.SampleApplication            : Starting SampleApplication v0.1.0 on mycomputer with PID 56603 (/apps/myapp.jar started by pwebb)
2013-07-31 00:08:16.166  INFO 56603 --- [           main] ationConfigEmbeddedWebApplicationContext : Refreshing org.springframework.boot.context.embedded.AnnotationConfigEmbeddedWebApplicationContext@6e5a8246: startup date [Wed Jul 31 00:08:16 PDT 2013]; root of context hierarchy
2014-03-04 13:09:54.912  INFO 41370 --- [           main] .t.TomcatEmbeddedServletContainerFactory : Server initialized with port: 8080
2014-03-04 13:09:56.501  INFO 41370 --- [           main] o.s.b.s.app.SampleApplication            : Started SampleApplication in 2.992 seconds (JVM running for 3.658)
----

By default `INFO` logging messages will be shown, including some relevant startup details
such as the user that launched the application.


[[boot-features-banner]]
=== Customizing the Banner
The banner that is printed on start up can be changed by adding a `banner.txt` file
to your classpath, or by setting `banner.location` to the location of such a file.
If the file has an unusual encoding you can set `banner.charset` (default is `UTF-8`).
In addition to a text file, you can also add a `banner.gif`, `banner.jpg` or `banner.png`
image file to your classpath, or set a `banner.image.location` property. Images will be
converted into an ASCII art representation and printed above any text banner.

Inside your `banner.txt` file you can use any of the following placeholders:

.Banner variables
|===
| Variable | Description

|`${application.version}`
|The version number of your application as declared in `MANIFEST.MF`. For example
`Implementation-Version: 1.0` is printed as `1.0`.

|`${application.formatted-version}`
|The version number of your application as declared in `MANIFEST.MF` formatted for
display (surrounded with brackets and prefixed with `v`). For example `(v1.0)`.

|`${spring-boot.version}`
|The Spring Boot version that you are using. For example `{spring-boot-version}`.

|`${spring-boot.formatted-version}`
|The Spring Boot version that you are using formatted for display (surrounded with
brackets and prefixed with `v`). For example `(v{spring-boot-version})`.

|`${Ansi.NAME}` (or `${AnsiColor.NAME}`, `${AnsiBackground.NAME}`, `${AnsiStyle.NAME}`)
|Where `NAME` is the name of an ANSI escape code. See
{sc-spring-boot}/ansi/AnsiPropertySource.{sc-ext}[`AnsiPropertySource`] for details.

|`${application.title}`
|The title of your application as declared in `MANIFEST.MF`. For example
`Implementation-Title: MyApp` is printed as `MyApp`.
|===

TIP: The `SpringApplication.setBanner(...)` method can be used if you want to generate
a banner programmatically. Use the `org.springframework.boot.Banner` interface and
implement your own `printBanner()` method.

You can also use the `spring.main.banner-mode` property to determine if the banner has
to be printed on `System.out` (`console`), using the configured logger (`log`) or not
at all (`off`).

The printed banner will be registered as a singleton bean under the name
`springBootBanner`.

[NOTE]
====
YAML maps `off` to `false` so make sure to add quotes if you want to disable the
banner in your application.

[source,yaml,indent=0]
----
	spring:
		main:
			banner-mode: "off"
----
====

[[boot-features-customizing-spring-application]]
=== Customizing SpringApplication
If the `SpringApplication` defaults aren't to your taste you can instead create a local
instance and customize it. For example, to turn off the banner you would write:

[source,java,indent=0]
----
	public static void main(String[] args) {
		SpringApplication app = new SpringApplication(MySpringConfiguration.class);
		app.setBannerMode(Banner.Mode.OFF);
		app.run(args);
	}
----

NOTE: The constructor arguments passed to `SpringApplication` are configuration sources
for spring beans. In most cases these will be references to `@Configuration` classes, but
they could also be references to XML configuration or to packages that should be scanned.

It is also possible to configure the `SpringApplication` using an `application.properties`
file. See _<<boot-features-external-config>>_ for details.

For a complete list of the configuration options, see the
{dc-spring-boot}/SpringApplication.{dc-ext}[`SpringApplication` Javadoc].



[[boot-features-fluent-builder-api]]
=== Fluent builder API
If you need to build an `ApplicationContext` hierarchy (multiple contexts with a
parent/child relationship), or if you just prefer using a '`fluent`' builder API, you
can use the `SpringApplicationBuilder`.

The `SpringApplicationBuilder` allows you to chain together multiple method calls, and
includes `parent` and `child` methods that allow you to create a hierarchy.

For example:

[source,java,indent=0]
----
	new SpringApplicationBuilder()
		.bannerMode(Banner.Mode.OFF)
		.sources(Parent.class)
		.child(Application.class)
		.run(args);
----

NOTE: There are some restrictions when creating an `ApplicationContext` hierarchy, e.g.
Web components *must* be contained within the child context, and the same `Environment`
will be used for both parent and child contexts. See the
{dc-spring-boot}/builder/SpringApplicationBuilder.{dc-ext}[`SpringApplicationBuilder`
Javadoc] for full details.



[[boot-features-application-events-and-listeners]]
=== Application events and listeners
In addition to the usual Spring Framework events, such as
{spring-javadoc}/context/event/ContextRefreshedEvent.{dc-ext}[`ContextRefreshedEvent`],
a `SpringApplication` sends some additional application events.

[NOTE]
====
Some events are actually triggered before the `ApplicationContext` is created so you
cannot register a listener on those as a `@Bean`. You can register them via the
`SpringApplication.addListeners(...)` or `SpringApplicationBuilder.listeners(...)`
methods.

If you want those listeners to be registered automatically regardless of the way the
application is created you can add a `META-INF/spring.factories` file to your project
and reference your listener(s) using the `org.springframework.context.ApplicationListener`
key.

[indent=0]
----
	org.springframework.context.ApplicationListener=com.example.project.MyListener
----

====

Application events are sent in the following order, as your application runs:

. An `ApplicationStartedEvent` is sent at the start of a run, but before any
  processing except the registration of listeners and initializers.
. An `ApplicationEnvironmentPreparedEvent` is sent when the `Environment` to be used in
  the context is known, but before the context is created.
. An `ApplicationPreparedEvent` is sent just before the refresh is started, but after bean
  definitions have been loaded.
. An `ApplicationReadyEvent` is sent after the refresh and any related callbacks have
  been processed to indicate the application is ready to service requests.
. An `ApplicationFailedEvent` is sent if there is an exception on startup.

TIP: You often won't need to use application events, but it can be handy to know that they
exist. Internally, Spring Boot uses events to handle a variety of tasks.



[[boot-features-web-environment]]
=== Web environment
A `SpringApplication` will attempt to create the right type of `ApplicationContext` on
your behalf. By default, an `AnnotationConfigApplicationContext` or
`AnnotationConfigEmbeddedWebApplicationContext` will be used, depending on whether you
are developing a web application or not.

The algorithm used to determine a '`web environment`' is fairly simplistic (based on the
presence of a few classes). You can use `setWebEnvironment(boolean webEnvironment)` if
you need to override the default.

It is also possible to take complete control of the `ApplicationContext` type that will
be used by calling `setApplicationContextClass(...)`.

TIP: It is often desirable to call `setWebEnvironment(false)` when using
`SpringApplication` within a JUnit test.



[[boot-features-application-arguments]]
=== Accessing application arguments
If you need to access the application arguments that were passed to
`SpringApplication.run(...)` you can inject a
`org.springframework.boot.ApplicationArguments` bean. The `ApplicationArguments` interface
provides access to both the raw `String[]` arguments as well as parsed `option` and
`non-option` arguments:

[source,java,indent=0]
----
	import org.springframework.boot.*
	import org.springframework.beans.factory.annotation.*
	import org.springframework.stereotype.*

	@Component
	public class MyBean {

		@Autowired
		public MyBean(ApplicationArguments args) {
			boolean debug = args.containsOption("debug");
			List<String> files = args.getNonOptionArgs();
			// if run with "--debug logfile.txt" debug=true, files=["logfile.txt"]
		}

	}
----

TIP: Spring Boot will also register a `CommandLinePropertySource` with the Spring
`Environment`. This allows you to also inject single application arguments using the
`@Value` annotation.



[[boot-features-command-line-runner]]
=== Using the ApplicationRunner or CommandLineRunner
If you need to run some specific code once the `SpringApplication` has started, you can
implement the `ApplicationRunner` or `CommandLineRunner` interfaces. Both interfaces work
in the same way and offer a single `run` method which will be called just before
`SpringApplication.run(...)` completes.

The `CommandLineRunner` interfaces provides access to application arguments as a simple
string array, whereas the `ApplicationRunner` uses the `ApplicationArguments` interface
discussed above.

[source,java,indent=0]
----
	import org.springframework.boot.*
	import org.springframework.stereotype.*

	@Component
	public class MyBean implements CommandLineRunner {

		public void run(String... args) {
			// Do something...
		}

	}
----

You can additionally implement the `org.springframework.core.Ordered` interface or use the
`org.springframework.core.annotation.Order` annotation if several `CommandLineRunner` or
`ApplicationRunner` beans are defined that must be called in a specific order.



[[boot-features-application-exit]]
=== Application exit
Each `SpringApplication` will register a shutdown hook with the JVM to ensure that the
`ApplicationContext` is closed gracefully on exit. All the standard Spring lifecycle
callbacks (such as the `DisposableBean` interface, or the `@PreDestroy` annotation) can
be used.

In addition, beans may implement the `org.springframework.boot.ExitCodeGenerator`
interface if they wish to return a specific exit code when the application ends.



[[boot-features-application-admin]]
=== Admin features
It is possible to enable admin-related features for the application by specifying the
`spring.application.admin.enabled` property. This exposes the
{sc-spring-boot}/admin/SpringApplicationAdminMXBean.{sc-ext}[`SpringApplicationAdminMXBean`]
on the platform `MBeanServer`. You could use this feature to administer your Spring Boot
application remotely. This could also be useful for any service wrapper implementation.

TIP: If you want to know on which HTTP port the application is running, get the property
with key `local.server.port`.

NOTE: Take care when enabling this feature as the MBean exposes a method to shutdown the
application.



[[boot-features-external-config]]
== Externalized Configuration
Spring Boot allows you to externalize your configuration so you can work with the same
application code in different environments. You can use properties files, YAML files,
environment variables and command-line arguments to externalize configuration. Property
values can be injected directly into your beans using the `@Value` annotation, accessed
via Spring's `Environment` abstraction or
<<boot-features-external-config-typesafe-configuration-properties,bound to structured objects>>
via `@ConfigurationProperties`.

Spring Boot uses a very particular `PropertySource` order that is designed to allow
sensible overriding of values. Properties are considered in the following order:

. {spring-javadoc}/test/context/TestPropertySource.{dc-ext}[`@TestPropertySource`]
  annotations on your tests.
. Command line arguments.
. Properties from `SPRING_APPLICATION_JSON` (inline JSON embedded in an environment
  variable or system property)
. `ServletConfig` init parameters.
. `ServletContext` init parameters.
. JNDI attributes from `java:comp/env`.
. Java System properties (`System.getProperties()`).
. OS environment variables.
. A `RandomValuePropertySource` that only has properties in `+random.*+`.
. <<boot-features-external-config-profile-specific-properties,Profile-specific
  application properties>> outside of your packaged jar
  (`application-{profile}.properties` and YAML variants)
. <<boot-features-external-config-profile-specific-properties,Profile-specific
  application properties>> packaged inside your jar (`application-{profile}.properties`
  and YAML variants)
. Application properties outside of your packaged jar (`application.properties` and YAML
  variants).
. Application properties packaged inside your jar (`application.properties` and YAML
  variants).
. {spring-javadoc}/context/annotation/PropertySource.{dc-ext}[`@PropertySource`]
  annotations on your `@Configuration` classes.
. Default properties (specified using `SpringApplication.setDefaultProperties`).

To provide a concrete example, suppose you develop a `@Component` that uses a
`name` property:

[source,java,indent=0]
----
	import org.springframework.stereotype.*
	import org.springframework.beans.factory.annotation.*

	@Component
	public class MyBean {

	    @Value("${name}")
	    private String name;

	    // ...

	}
----

On your application classpath (e.g. inside your jar) you can have an
`application.properties` that provides a sensible default property value for `name`. When
running in a new environment, an `application.properties` can be provided outside of your
jar that overrides the `name`; and for one-off testing, you can launch with a specific
command line switch (e.g. `java -jar app.jar --name="Spring"`).

[TIP]
====
The `SPRING_APPLICATION_JSON` properties can be supplied on the
command line with an environment variable. For example in a
UN{asterisk}X shell:

----
$ SPRING_APPLICATION_JSON='{"foo":{"bar":"spam"}}' java -jar myapp.jar
----

In this example you will end up with `foo.bar=spam` in the Spring
`Environment`. You can also supply the JSON as
`spring.application.json` in a System variable:

----
$ java -Dspring.application.json='{"foo":"bar"}' -jar myapp.jar
----

or command line argument:

----
$ java -jar myapp.jar --spring.application.json='{"foo":"bar"}'
----

or as a JNDI variable `java:comp/env/spring.application.json`.
====



[[boot-features-external-config-random-values]]
=== Configuring random values
The `RandomValuePropertySource` is useful for injecting random values (e.g. into secrets
or test cases). It can produce integers, longs, uuids or strings, e.g.

[source,properties,indent=0]
----
	my.secret=${random.value}
	my.number=${random.int}
	my.bignumber=${random.long}
	my.uuid=${random.uuid}
	my.number.less.than.ten=${random.int(10)}
	my.number.in.range=${random.int[1024,65536]}
----

The `+random.int*+` syntax is `OPEN value (,max) CLOSE` where the `OPEN,CLOSE` are any
character and `value,max` are integers. If `max` is provided then `value` is the minimum
value and `max` is the maximum (exclusive).



[[boot-features-external-config-command-line-args]]
=== Accessing command line properties
By default `SpringApplication` will convert any command line option arguments (starting
with '`--`', e.g. `--server.port=9000`) to a `property` and add it to the Spring
`Environment`. As mentioned above, command line properties always take precedence over
other property sources.

If you don't want command line properties to be added to the `Environment` you can disable
them using `SpringApplication.setAddCommandLineProperties(false)`.



[[boot-features-external-config-application-property-files]]
=== Application property files
`SpringApplication` will load properties from `application.properties` files in the
following locations and add them to the Spring `Environment`:

. A `/config` subdirectory of the current directory.
. The current directory
. A classpath `/config` package
. The classpath root

The list is ordered by precedence (properties defined in locations higher in the list
override those defined in lower locations).

NOTE: You can also <<boot-features-external-config-yaml, use YAML ('.yml') files>> as
an alternative to '.properties'.

If you don't like `application.properties` as the configuration file name you can switch
to another by specifying a `spring.config.name` environment property. You can also refer
to an explicit location using the `spring.config.location` environment property
(comma-separated list of directory locations, or file paths).

[indent=0]
----
	$ java -jar myproject.jar --spring.config.name=myproject
----

or

[indent=0]
----
	$ java -jar myproject.jar --spring.config.location=classpath:/default.properties,classpath:/override.properties
----

WARNING: `spring.config.name` and `spring.config.location` are used very early to
determine which files have to be loaded so they have to be defined as an environment
property (typically OS env, system property or command line argument).

If `spring.config.location` contains directories (as opposed to files) they should end
in `/` (and will be appended with the names generated from `spring.config.name` before
being loaded, including profile-specific file names). Files specified in
`spring.config.location` are used as-is, with no support for profile-specific variants,
and will be overridden by any profile-specific properties.

The default search path `classpath:,classpath:/config,file:,file:config/`
is always used, irrespective of the value of `spring.config.location`. This search path
is ordered from lowest to highest precedence (`file:config/` wins). If you do specify
your own locations, they take precedence over all of the default locations and use the
same lowest to highest precedence ordering. In that way you can set up default values for
your application in `application.properties` (or whatever other basename you choose with
`spring.config.name`) and override it at runtime with a different file, keeping the
defaults.

NOTE: If you use environment variables rather than system properties, most operating
systems disallow period-separated key names, but you can use underscores instead (e.g.
`SPRING_CONFIG_NAME` instead of `spring.config.name`).

NOTE: If you are running in a container then JNDI properties (in `java:comp/env`) or
servlet context initialization parameters can be used instead of, or as well as,
environment variables or system properties.



[[boot-features-external-config-profile-specific-properties]]
=== Profile-specific properties
In addition to `application.properties` files, profile-specific properties can also be
defined using the naming convention `application-{profile}.properties`. The
`Environment` has a set of default profiles (by default `[default]`) which are
used if no active profiles are set (i.e. if no profiles are explicitly activated
then properties from `application-default.properties` are loaded).

Profile-specific properties are loaded from the same locations as standard
`application.properties`, with profile-specific files always overriding the non-specific
ones irrespective of whether the profile-specific files are inside or outside your
packaged jar.

If several profiles are specified, a last wins strategy applies. For example, profiles
specified by the `spring.profiles.active` property are added after those configured via
the `SpringApplication` API and therefore take precedence.

NOTE: If you have specified any files in `spring.config.location`, profile-specific
variants of those files will not be considered. Use directories in`spring.config.location`
if you also want to also use profile-specific properties.



[[boot-features-external-config-placeholders-in-properties]]
=== Placeholders in properties
The values in `application.properties` are filtered through the existing `Environment`
when they are used so you can refer back to previously defined values (e.g. from System
properties).

[source,properties,indent=0]
----
	app.name=MyApp
	app.description=${app.name} is a Spring Boot application
----

TIP: You can also use this technique to create '`short`' variants of existing Spring Boot
properties. See the _<<howto.adoc#howto-use-short-command-line-arguments>>_ how-to
for details.



[[boot-features-external-config-yaml]]
=== Using YAML instead of Properties
http://yaml.org[YAML] is a superset of JSON, and as such is a very convenient format
for specifying hierarchical configuration data. The `SpringApplication` class will
automatically support YAML as an alternative to properties whenever you have the
http://www.snakeyaml.org/[SnakeYAML] library on your classpath.

NOTE: If you use '`Starters`' SnakeYAML will be automatically provided via
`spring-boot-starter`.



[[boot-features-external-config-loading-yaml]]
==== Loading YAML
Spring Framework provides two convenient classes that can be used to load YAML documents.
The `YamlPropertiesFactoryBean` will load YAML as `Properties` and the
`YamlMapFactoryBean` will load YAML as a `Map`.

For example, the following YAML document:

[source,yaml,indent=0]
----
	environments:
		dev:
			url: http://dev.bar.com
			name: Developer Setup
		prod:
			url: http://foo.bar.com
			name: My Cool App
----

Would be transformed into these properties:

[source,properties,indent=0]
----
	environments.dev.url=http://dev.bar.com
	environments.dev.name=Developer Setup
	environments.prod.url=http://foo.bar.com
	environments.prod.name=My Cool App
----

YAML lists are represented as property keys with `[index]` dereferencers,
for example this YAML:

[source,yaml,indent=0]
----
	 my:
		servers:
			- dev.bar.com
			- foo.bar.com
----

Would be transformed into these properties:

[source,properties,indent=0]
----
	my.servers[0]=dev.bar.com
	my.servers[1]=foo.bar.com
----

To bind to properties like that using the Spring `DataBinder` utilities (which is what
`@ConfigurationProperties` does) you need to have a property in the target bean of type
`java.util.List` (or `Set`) and you either need to provide a setter, or initialize it
with a mutable value, e.g. this will bind to the properties above

[source,java,indent=0]
----
	@ConfigurationProperties(prefix="my")
	public class Config {

		private List<String> servers = new ArrayList<String>();

		public List<String> getServers() {
			return this.servers;
		}
	}
----



[[boot-features-external-config-exposing-yaml-to-spring]]
==== Exposing YAML as properties in the Spring Environment
The `YamlPropertySourceLoader` class can be used to expose YAML as a `PropertySource`
in the Spring `Environment`. This allows you to use the familiar `@Value` annotation with
placeholders syntax to access YAML properties.



[[boot-features-external-config-multi-profile-yaml]]
==== Multi-profile YAML documents
You can specify multiple profile-specific YAML documents in a single file by
using a `spring.profiles` key to indicate when the document applies. For example:

[source,yaml,indent=0]
----
	server:
		address: 192.168.1.100
	---
	spring:
		profiles: development
	server:
		address: 127.0.0.1
	---
	spring:
		profiles: production
	server:
		address: 192.168.1.120
----

In the example above, the `server.address` property will be `127.0.0.1` if the
`development` profile is active. If the `development` and `production` profiles are *not*
enabled, then the value for the property will be `192.168.1.100`.

The default profiles are activated if none are explicitly active when the application
context starts. So in this YAML we set a value for `security.user.password` that is
*only* available in the "default" profile:

[source,yaml,indent=0]
----
	server:
	  port: 8000
	---
	spring:
	  profiles: default
	security:
	  user:
	    password: weak
----

whereas in this example, the password is always set because it isn't attached to any
profile, and it would have to be explicitly reset in all other profiles as necessary:

[source,yaml,indent=0]
----
	server:
	  port: 8000
	security:
	  user:
	    password: weak
----

Spring profiles designated using the "spring.profiles" element may optionally be negated
using the `!` character. If both negated and non-negated profiles are specified for
a single document, at least one non-negated profile must match and no negated profiles
may match.



[[boot-features-external-config-yaml-shortcomings]]
==== YAML shortcomings
YAML files can't be loaded via the `@PropertySource` annotation. So in the
case that you need to load values that way, you need to use a properties file.



[[boot-features-external-config-typesafe-configuration-properties]]
=== Type-safe Configuration Properties
Using the `@Value("${property}")` annotation to inject configuration properties can
sometimes be cumbersome, especially if you are working with multiple properties or
your data is hierarchical in nature. Spring Boot provides an alternative method
of working with properties that allows strongly typed beans to govern and validate
the configuration of your application. For example:

[source,java,indent=0]
----
	@Component
	@ConfigurationProperties(prefix="connection")
	public class ConnectionSettings {

		private String username;

		private InetAddress remoteAddress;

		// ... getters and setters

	}
----

NOTE: The getters and setters are advisable, since binding is via standard Java Beans
property descriptors, just like in Spring MVC. They are mandatory for immutable types or
those that are directly coercible from `String`. As long as they are initialized, maps,
collections, and arrays need a getter but not necessarily a setter since they can be
mutated by the binder. If there is a setter, Maps, collections, and arrays can be created.
Maps and collections can be expanded with only a getter, whereas arrays require a setter.
Nested POJO properties can also be created (so a setter is not mandatory) if they have a
default constructor, or a constructor accepting a single value that can be coerced from
String. Some people use Project Lombok to add getters and setters automatically.

NOTE: Contrary to `@Value`, SpEL expressions are not evaluated prior to injecting a value
in the relevant `@ConfigurationProperties` bean.

The `@EnableConfigurationProperties` annotation is automatically applied to your project
so that any beans annotated with `@ConfigurationProperties` will be configured from the
`Environment` properties. This style of configuration works particularly well with the
`SpringApplication` external YAML configuration:

[source,yaml,indent=0]
----
	# application.yml

	connection:
		username: admin
		remoteAddress: 192.168.1.1

	# additional configuration as required
----

To work with `@ConfigurationProperties` beans you can just inject them in the same way
as any other bean.

[source,java,indent=0]
----
	@Service
	public class MyService {

		@Autowired
		private ConnectionSettings connection;

	 	//...

		@PostConstruct
		public void openConnection() {
			Server server = new Server();
			this.connection.configure(server);
		}

	}
----

It is also possible to shortcut the registration of `@ConfigurationProperties` bean
definitions by simply listing the properties classes directly in the
`@EnableConfigurationProperties` annotation:

[source,java,indent=0]
----
	@Configuration
	@EnableConfigurationProperties(ConnectionSettings.class)
	public class MyConfiguration {
	}
----

[NOTE]
====
When `@ConfigurationProperties` bean is registered that way, the bean will have a
conventional name: `<prefix>-<fqn>`, where `<prefix>` is the environment key prefix
specified in the `@ConfigurationProperties` annotation and <fqn> the fully qualified
name of the bean. If the annotation does not provide any prefix, only the fully qualified
name of the bean is used.

The bean name in the example above will be `connection-com.example.ConnectionSettings`,
assuming that `ConnectionSettings` sits in the `com.example` package.
====

TIP: Using `@ConfigurationProperties` also allows you to generate meta-data files that can
be used by IDEs. See the <<configuration-metadata>> appendix for details.



[[boot-features-external-config-3rd-party-configuration]]
==== Third-party configuration
As well as using `@ConfigurationProperties` to annotate a class, you can also use it
on `@Bean` methods. This can be particularly useful when you want to bind properties to
third-party components that are outside of your control.

To configure a bean from the `Environment` properties, add `@ConfigurationProperties` to
its bean registration:

[source,java,indent=0]
----
	@ConfigurationProperties(prefix = "foo")
	@Bean
	public FooComponent fooComponent() {
		...
	}
----

Any property defined with the `foo` prefix will be mapped onto that `FooComponent` bean
in a similar manner as the `ConnectionSettings` example above.



[[boot-features-external-config-relaxed-binding]]
==== Relaxed binding
Spring Boot uses some relaxed rules for binding `Environment` properties to
`@ConfigurationProperties` beans, so there doesn't need to be an exact match between
the `Environment` property name and the bean property name.  Common examples where this
is useful include dashed separated (e.g. `context-path` binds to `contextPath`), and
capitalized (e.g. `PORT` binds to `port`) environment properties.

For example, given the following `@ConfigurationProperties` class:

[source,java,indent=0]
----
	@Component
	@ConfigurationProperties(prefix="person")
	public class ConnectionSettings {

		private String firstName;

		public String getFirstName() {
			return this.firstName;
		}

		public void setFirstName(String firstName) {
			this.firstName = firstName;
		}

	}
----

The following properties names can all be used:

.relaxed binding
[cols="1,4"]
|===
| Property | Note

|`person.firstName`
|Standard camel case syntax.

|`person.first-name`
|Dashed notation, recommended for use in `.properties` and `.yml` files.

|`person.first_name`
|Underscore notation, alternative format for use in `.properties` and `.yml` files.

|`PERSON_FIRST_NAME`
|Upper case format. Recommended when using a system environment variables.
|===



[[boot-features-external-config-conversion]]
==== Properties conversion
Spring will attempt to coerce the external application properties to the right type when
it binds to the `@ConfigurationProperties` beans. If you need custom type conversion you
can provide a `ConversionService` bean (with bean id `conversionService`) or custom
property editors (via a `CustomEditorConfigurer` bean) or custom `Converters` (with
bean definitions annotated as `@ConfigurationPropertiesBinding`).

NOTE: As this bean is requested very early during the application lifecycle, make sure to
limit the dependencies that your `ConversionService` is using. Typically, any dependency
that you require may not be fully initialized at creation time. You may want to rename
your custom `ConversionService` if it's not required for configuration keys coercion and
only rely on custom converters qualified with `@ConfigurationPropertiesBinding`.



[[boot-features-external-config-validation]]
==== @ConfigurationProperties Validation
Spring Boot will attempt to validate external configuration, by default using JSR-303
(if it is on the classpath). You can simply add JSR-303 `javax.validation` constraint
annotations to your `@ConfigurationProperties` class:

[source,java,indent=0]
----
	@Component
	@ConfigurationProperties(prefix="connection")
	public class ConnectionSettings {

		@NotNull
		private InetAddress remoteAddress;

		// ... getters and setters

	}
----

In order to validate values of nested properties, you must annotate the associated field
as `@Valid` to trigger its validation. For example, building upon the above
`ConnectionSettings` example:

[source,java,indent=0]
----
	@Component
	@ConfigurationProperties(prefix="connection")
	public class ConnectionSettings {

		@NotNull
		@Valid
		private RemoteAddress remoteAddress;

		// ... getters and setters

		public static class RemoteAddress {

			@NotEmpty
			public String hostname;

			// ... getters and setters

		}

	}
----

You can also add a custom Spring `Validator` by creating a bean definition called
`configurationPropertiesValidator`. There is a
{github-code}/spring-boot-samples/spring-boot-sample-property-validation[Validation sample]
so you can see how to set things up.

TIP: The `spring-boot-actuator` module includes an endpoint that exposes all
`@ConfigurationProperties` beans. Simply point your web browser to `/configprops`
or use the equivalent JMX endpoint. See the
_<<production-ready-features.adoc#production-ready-endpoints, Production ready features>>_.
section for details.


[[boot-features-profiles]]
== Profiles
Spring Profiles provide a way to segregate parts of your application configuration and
make it only available in certain environments.  Any `@Component` or `@Configuration` can
be marked with `@Profile` to limit when it is loaded:

[source,java,indent=0]
----
	@Configuration
	@Profile("production")
	public class ProductionConfiguration {

		// ...

	}
----

In the normal Spring way, you can use a `spring.profiles.active`
`Environment` property to specify which profiles are active. You can
specify the property in any of the usual ways, for example you could
include it in your `application.properties`:

[source,properties,indent=0]
----
	spring.profiles.active=dev,hsqldb
----

or specify on the command line using the switch `--spring.profiles.active=dev,hsqldb`.



[[boot-features-adding-active-profiles]]
=== Adding active profiles
The `spring.profiles.active` property follows the same ordering rules as other
properties, the highest `PropertySource` will win. This means that you can specify
active profiles in `application.properties` then *replace* them using the command line
switch.

Sometimes it is useful to have profile-specific properties that *add* to the active
profiles rather than replace them. The `spring.profiles.include` property can be used
to unconditionally add active profiles. The `SpringApplication` entry point also has
a Java API for setting additional profiles (i.e. on top of those activated by the
`spring.profiles.active` property): see the `setAdditionalProfiles()` method.

For example, when an application with following properties is run using the switch
`--spring.profiles.active=prod` the `proddb` and `prodmq` profiles will also be activated:

[source,yaml,indent=0]
----
	---
	my.property: fromyamlfile
	---
	spring.profiles: prod
	spring.profiles.include: proddb,prodmq
----

NOTE: Remember that the `spring.profiles` property can be defined in a YAML document
to determine when this particular document is included in the configuration. See
<<howto-change-configuration-depending-on-the-environment>> for more details.



[[boot-features-programmatically-setting-profiles]]
=== Programmatically setting profiles
You can programmatically set active profiles by calling
`SpringApplication.setAdditionalProfiles(...)` before your application runs. It is also
possible to activate profiles using Spring's `ConfigurableEnvironment` interface.



[[boot-features-profile-specific-configuration]]
=== Profile-specific configuration files
Profile-specific variants of both `application.properties` (or `application.yml`) and
files referenced via `@ConfigurationProperties` are considered as files are loaded.
See _<<boot-features-external-config-profile-specific-properties>>_ for details.



[[boot-features-logging]]
== Logging
Spring Boot uses http://commons.apache.org/logging[Commons Logging] for all internal
logging, but leaves the underlying log implementation open. Default configurations are
provided for
http://docs.oracle.com/javase/7/docs/api/java/util/logging/package-summary.html[Java Util Logging],
http://logging.apache.org/log4j/2.x/[Log4J2] and http://logback.qos.ch/[Logback]. In each
case loggers are pre-configured to use console output with optional file output also
available.

By default, If you use the '`Starters`', Logback will be used for logging. Appropriate
Logback routing is also included to ensure that dependent libraries that use
Java Util Logging, Commons Logging, Log4J or SLF4J will all work correctly.

TIP: There are a lot of logging frameworks available for Java. Don't worry if the above
list seems confusing. Generally you won't need to change your logging dependencies and
the Spring Boot defaults will work just fine.



[[boot-features-logging-format]]
=== Log format
The default log output from Spring Boot looks like this:

[indent=0]
----
2014-03-05 10:57:51.112  INFO 45469 --- [           main] org.apache.catalina.core.StandardEngine  : Starting Servlet Engine: Apache Tomcat/7.0.52
2014-03-05 10:57:51.253  INFO 45469 --- [ost-startStop-1] o.a.c.c.C.[Tomcat].[localhost].[/]       : Initializing Spring embedded WebApplicationContext
2014-03-05 10:57:51.253  INFO 45469 --- [ost-startStop-1] o.s.web.context.ContextLoader            : Root WebApplicationContext: initialization completed in 1358 ms
2014-03-05 10:57:51.698  INFO 45469 --- [ost-startStop-1] o.s.b.c.e.ServletRegistrationBean        : Mapping servlet: 'dispatcherServlet' to [/]
2014-03-05 10:57:51.702  INFO 45469 --- [ost-startStop-1] o.s.b.c.embedded.FilterRegistrationBean  : Mapping filter: 'hiddenHttpMethodFilter' to: [/*]
----

The following items are output:

* Date and Time -- Millisecond precision and easily sortable.
* Log Level -- `ERROR`, `WARN`, `INFO`, `DEBUG` or `TRACE`.
* Process ID.
* A `---` separator to distinguish the start of actual log messages.
* Thread name -- Enclosed in square brackets (may be truncated for console output).
* Logger name -- This is usually the source class name (often abbreviated).
* The log message.

NOTE: Logback does not have a `FATAL` level (it is mapped to `ERROR`)


[[boot-features-logging-console-output]]
=== Console output
The default log configuration will echo messages to the console as they are written. By
default `ERROR`, `WARN` and `INFO` level messages are logged. You can also enable a
"`debug`" mode by starting your application with a `--debug` flag.

[indent=0]
----
	$ java -jar myapp.jar --debug
----

NOTE: you can also specify `debug=true` in your `application.properties`.

When the debug mode is enabled, a selection of core loggers (embedded container, Hibernate
and Spring Boot) are configured to output more information. Enabling the debug mode does
_not_ configure your application to log all messages with `DEBUG` level.

Alternatively, you can enable a "`trace`" mode by starting your application with a
`--trace` flag (or `trace=true` in your `application.properties`). This will enable trace
logging for a selection of core loggers (embedded container, Hibernate schema generation
and the whole Spring portfolio).

[[boot-features-logging-color-coded-output]]
==== Color-coded output
If your terminal supports ANSI, color output will be used to aid readability. You can set
`spring.output.ansi.enabled` to a
{dc-spring-boot}/ansi/AnsiOutput.Enabled.{dc-ext}[supported value] to override the auto
detection.

Color coding is configured using the `%clr` conversion word. In its simplest form the
converter will color the output according to the log level, for example:

[source,indent=0]
----
%clr(%5p)
----

The mapping of log level to a color is as follows:

|===
|Level | Color

|`FATAL`
| Red

|`ERROR`
| Red

|`WARN`
| Yellow

|`INFO`
| Green

|`DEBUG`
| Green

|`TRACE`
| Green
|===

Alternatively, you can specify the color or style that should be used by providing it
as an option to the conversion. For example, to make the text yellow:

[source,indent=0]
----
%clr(%d{yyyy-MM-dd HH:mm:ss.SSS}){yellow}
----

The following colors and styles are supported:

 - `blue`
 - `cyan`
 - `faint`
 - `green`
 - `magenta`
 - `red`
 - `yellow`

[[boot-features-logging-file-output]]
=== File output
By default, Spring Boot will only log to the console and will not write log files. If you
want to write log files in addition to the console output you need to set a
`logging.file` or `logging.path` property (for example in your `application.properties`).

The following table shows how the `logging.*` properties can be used together:

.Logging properties
[cols="1,1,1,4"]
|===
|`logging.file` |`logging.path` |Example |Description

|_(none)_
|_(none)_
|
|Console only logging.

|Specific file
|_(none)_
|`my.log`
|Writes to the specified log file. Names can be an exact location or relative to the
current directory.

|_(none)_
|Specific directory
|`/var/log`
|Writes `spring.log` to the specified directory. Names can be an exact location or
relative to the current directory.
|===

Log files will rotate when they reach 10 Mb and as with console output, `ERROR`, `WARN`
and `INFO` level messages are logged by default.

NOTE: The logging system is initialized early in the application lifecycle and as such
logging properties will not be found in property files loaded via `@PropertySource`
annotations.

TIP: Logging properties are independent of the actual logging infrastructure. As a
result, specific configuration keys (such as `logback.configurationFile` for Logback)
are not managed by spring Boot.


[[boot-features-custom-log-levels]]
=== Log Levels
All the supported logging systems can have the logger levels set in the Spring
`Environment` (so for example in `application.properties`) using
'`+logging.level.*=LEVEL+`' where '`LEVEL`' is one of TRACE, DEBUG, INFO, WARN, ERROR,
FATAL, OFF. The `root` logger can be configured using `logging.level.root`.
Example `application.properties`:

[source,properties,indent=0,subs="verbatim,quotes,attributes"]
----
	logging.level.root=WARN
	logging.level.org.springframework.web=DEBUG
	logging.level.org.hibernate=ERROR
----

NOTE: By default Spring Boot remaps Thymeleaf `INFO` messages so that they are logged at
`DEBUG` level. This helps to reduce noise in the standard log output. See
{sc-spring-boot}/logging/logback/LevelRemappingAppender.{sc-ext}[`LevelRemappingAppender`]
for details of how you can apply remapping in your own configuration.



[[boot-features-custom-log-configuration]]
=== Custom log configuration
The various logging systems can be activated by including the appropriate libraries on
the classpath, and further customized by providing a suitable configuration file in the
root of the classpath, or in a location specified by the Spring `Environment` property
`logging.config`.

You can force Spring Boot to use a particular logging system using the
`org.springframework.boot.logging.LoggingSystem` system property. The value should be
the fully-qualified class name of a `LoggingSystem` implementation. You can also disable
Spring Boot's logging configuration entirely by using a value of `none`.

NOTE: Since logging is initialized *before* the `ApplicationContext` is created, it isn't
possible to control logging from `@PropertySources` in Spring `@Configuration` files.
System properties and the conventional Spring Boot external configuration files work just
fine.)

Depending on your logging system, the following files will be loaded:

|===
|Logging System |Customization

|Logback
|`logback-spring.xml`, `logback-spring.groovy`, `logback.xml` or `logback.groovy`

|Log4j2
|`log4j2-spring.xml` or `log4j2.xml`

|JDK (Java Util Logging)
|`logging.properties`
|===

NOTE: When possible we recommend that you use the `-spring` variants for your logging
configuration (for example `logback-spring.xml` rather than `logback.xml`). If you use
standard configuration locations, Spring cannot completely control log initialization.

WARNING: There are known classloading issues with Java Util Logging that cause problems
when running from an '`executable jar`'. We recommend that you avoid it if at all
possible.

To help with the customization some other properties are transferred from the Spring
`Environment` to System properties:

|===
|Spring Environment |System Property |Comments

|`logging.exception-conversion-word`
|`LOG_EXCEPTION_CONVERSION_WORD`
|The conversion word that's used when logging exceptions.

|`logging.file`
|`LOG_FILE`
|Used in default log configuration if defined.

|`logging.path`
|`LOG_PATH`
|Used in default log configuration if defined.

|`logging.pattern.console`
|`CONSOLE_LOG_PATTERN`
|The log pattern to use on the console (stdout). (Only supported with the default logback setup.)

|`logging.pattern.file`
|`FILE_LOG_PATTERN`
|The log pattern to use in a file (if LOG_FILE enabled). (Only supported with the default logback setup.)

|`logging.pattern.level`
|`LOG_LEVEL_PATTERN`
<<<<<<< HEAD
|The format to use to render the log level (default `%5p`). (The `logging.pattern.level`
 form is only supported by Logback.)
=======
|The format to use to render the log level (default `%5p`). (Only supported with the default logback setup.)
>>>>>>> 6574feea

|`PID`
|`PID`
|The current process ID (discovered if possible and when not already defined as an OS
 environment variable).
|===


All the logging systems supported can consult System properties when parsing their
configuration files.  See the default configurations in `spring-boot.jar` for examples.

[TIP]
====
If you want to use a placeholder in a logging property, you should use
<<boot-features-external-config-placeholders-in-properties,Spring Boot's syntax>> and not
the syntax of the underlying framework. Notably, if you're using Logback, you should use
`:` as the delimiter between a property name and its default value and not `:-`.
====

[TIP]
====

You can add MDC and other ad-hoc content to log lines by overriding
only the `LOG_LEVEL_PATTERN` (or `logging.pattern.level` with
Logback). For example, if you use `logging.pattern.level=user:%X{user}
%5p` then the default log format will contain an MDC entry for "user"
if it exists, e.g.

----
2015-09-30 12:30:04.031 user:juergen INFO 22174 --- [  nio-8080-exec-0] demo.Controller
Handling authenticated request
----
====



[[boot-features-logback-extensions]]
=== Logback extensions
Spring Boot includes a number of extensions to Logback which can help with advanced
configuration. You can use these extensions in your `logback-spring.xml` configuration
file.

NOTE: You cannot use extensions in the standard `logback.xml` configuration file since
it's loaded too early. You need to either use `logback-spring.xml` or define a
`logging.config` property.



==== Profile-specific configuration
The `<springProfile>` tag allows you to optionally include or exclude sections of
configuration based on the active Spring profiles. Profile sections are supported anywhere
within the `<configuration>` element. Use the `name` attribute to specify which profile
accepts the configuration. Multiple profiles can be specified using a comma-separated
list.

[source,xml,indent=0]
----
	<springProfile name="staging">
		<!-- configuration to be enabled when the "staging" profile is active -->
	</springProfile>

	<springProfile name="dev, staging">
		<!-- configuration to be enabled when the "dev" or "staging" profiles are active -->
	</springProfile>

	<springProfile name="!production">
		<!-- configuration to be enabled when the "production" profile is not active -->
	</springProfile>
----



==== Environment properties
The `<springProperty>` tag allows you to surface properties from the Spring `Environment`
for use within Logback. This can be useful if you want to access values from your
`application.properties` file in your logback configuration. The tag works in a similar
way to Logback's standard `<property>` tag, but rather than specifying a direct `value`
you specify the `source` of the property (from the `Environment`). You can use the `scope`
attribute if you need to store the property somewhere other than in `local` scope. If
you need a fallback value in case the property is not set in the `Environment`, you can
use the `defaultValue` attribute.

[source,xml,indent=0]
----
	<springProperty scope="context" name="fluentHost" source="myapp.fluentd.host"
			defaultValue="localhost"/>
	<appender name="FLUENT" class="ch.qos.logback.more.appenders.DataFluentAppender">
		<remoteHost>${fluentHost}</remoteHost>
		...
	</appender>
----

TIP: The `RelaxedPropertyResolver` is used to access `Environment` properties. If specify
the `source` in dashed notation (`my-property-name`) all the relaxed variations will be
tried (`myPropertyName`, `MY_PROPERTY_NAME` etc).



[[boot-features-developing-web-applications]]
== Developing web applications
Spring Boot is well suited for web application development. You can easily create a
self-contained HTTP server using embedded Tomcat, Jetty, or Undertow. Most web
applications will use the `spring-boot-starter-web` module to get up and running quickly.

If you haven't yet developed a Spring Boot web application you can follow the
"Hello World!" example in the
_<<getting-started.adoc#getting-started-first-application, Getting started>>_ section.



[[boot-features-spring-mvc]]
=== The '`Spring Web MVC framework`'
The Spring Web MVC framework (often referred to as simply '`Spring MVC`') is a rich
'`model view controller`' web framework. Spring MVC lets you create special `@Controller`
or `@RestController` beans to handle incoming HTTP requests. Methods in your controller
are mapped to HTTP using `@RequestMapping` annotations.

Here is a typical example `@RestController` to serve JSON data:

[source,java,indent=0]
----
	@RestController
	@RequestMapping(value="/users")
	public class MyRestController {

		@RequestMapping(value="/{user}", method=RequestMethod.GET)
		public User getUser(@PathVariable Long user) {
			// ...
		}

		@RequestMapping(value="/{user}/customers", method=RequestMethod.GET)
		List<Customer> getUserCustomers(@PathVariable Long user) {
			// ...
		}

		@RequestMapping(value="/{user}", method=RequestMethod.DELETE)
		public User deleteUser(@PathVariable Long user) {
			// ...
		}

	}
----

Spring MVC is part of the core Spring Framework and detailed information is available in
the  {spring-reference}#mvc[reference documentation]. There are also several guides
available at http://spring.io/guides that cover Spring MVC.



[[boot-features-spring-mvc-auto-configuration]]
==== Spring MVC auto-configuration
Spring Boot provides auto-configuration for Spring MVC that works well with most
applications.

The auto-configuration adds the following features on top of Spring's defaults:

* Inclusion of `ContentNegotiatingViewResolver` and `BeanNameViewResolver` beans.
* Support for serving static resources, including support for WebJars (see below).
* Automatic registration of `Converter`, `GenericConverter`, `Formatter` beans.
* Support for `HttpMessageConverters` (see below).
* Automatic registration of `MessageCodesResolver` (see below).
* Static `index.html` support.
* Custom `Favicon` support.
* Automatic use of a `ConfigurableWebBindingInitializer` bean (see below).

If you want to keep Spring Boot MVC features, and
you just want to add additional {spring-reference}#mvc[MVC configuration] (interceptors,
formatters, view controllers etc.) you can add your own `@Bean` of type
`WebMvcConfigurerAdapter`, but *without* `@EnableWebMvc`. If you wish to provide custom
instances of `RequestMappingHandlerMapping`, `RequestMappingHandlerAdapter` or
`ExceptionHandlerExceptionResolver` you can declare a `WebMvcRegistrationsAdapter`
instance providing such components.

If you want to take complete control of Spring MVC, you can add your own `@Configuration`
annotated with `@EnableWebMvc`.


[[boot-features-spring-mvc-message-converters]]
==== HttpMessageConverters
Spring MVC uses the `HttpMessageConverter` interface to convert HTTP requests and
responses. Sensible defaults are included out of the box, for example Objects can be
automatically converted to JSON (using the Jackson library) or XML (using the Jackson
XML extension if available, else using JAXB). Strings are encoded using `UTF-8` by
default.

If you need to add or customize converters you can use Spring Boot's
`HttpMessageConverters` class:

[source,java,indent=0]
----
	import org.springframework.boot.autoconfigure.web.HttpMessageConverters;
	import org.springframework.context.annotation.*;
	import org.springframework.http.converter.*;

	@Configuration
	public class MyConfiguration {

		@Bean
		public HttpMessageConverters customConverters() {
			HttpMessageConverter<?> additional = ...
			HttpMessageConverter<?> another = ...
			return new HttpMessageConverters(additional, another);
		}

	}
----

Any `HttpMessageConverter` bean that is present in the context will be added to the list
of converters. You can also override default converters that way.



[[boot-features-json-components]]
==== Custom JSON Serializers and Deserializers
If you're using Jackson to serialize and deserialize JSON data, you might want to write
your own `JsonSerializer` and `JsonDeserializer` classes. Custom serializers are usually
http://wiki.fasterxml.com/JacksonHowToCustomDeserializers[registered with Jackson via a Module],
but Spring Boot provides an alternative `@JsonComponent` annotation which makes it easier
to directly register Spring Beans.

You can use `@JsonComponent` directly on `JsonSerializer` or `JsonDeserializer`
implementations. You can also use it on classes that contains serializers/deserializers as
inner-classes. For example:

[source,java,indent=0]
----
	import java.io.*;
	import com.fasterxml.jackson.core.*;
	import com.fasterxml.jackson.databind.*;
	import org.springframework.boot.jackson.*;

	@JsonComponent
	public class Example {

		public static class Serializer extends JsonSerializer<SomeObject> {
			// ...
		}

		public static class Deserializer extends JsonDeserializer<SomeObject> {
			// ...
		}

	}
----

All `@JsonComponent` beans in the `ApplicationContext` will be automatically registered
with Jackson, and since `@JsonComponent` is meta-annotated with `@Component`, the usual
component-scanning rules apply.

Spring Boot also provides
{sc-spring-boot}/jackson/JsonObjectSerializer.{sc-ext}[`JsonObjectSerializer`] and
{sc-spring-boot}/jackson/JsonObjectDeserializer.{sc-ext}[`JsonObjectDeserializer`] base
classes which provide useful alternatives to the standard Jackson versions when
serializing Objects. See the Javadoc for details.



[[boot-features-spring-message-codes]]
==== MessageCodesResolver
Spring MVC has a strategy for generating error codes for rendering error messages
from binding errors: `MessageCodesResolver`. Spring Boot will create one for you if
you set the `spring.mvc.message-codes-resolver.format` property `PREFIX_ERROR_CODE` or
`POSTFIX_ERROR_CODE` (see the enumeration in `DefaultMessageCodesResolver.Format`).



[[boot-features-spring-mvc-static-content]]
==== Static Content
By default Spring Boot will serve static content from a directory called `/static` (or
`/public` or `/resources` or `/META-INF/resources`) in the classpath or from the root
of the `ServletContext`.  It uses the `ResourceHttpRequestHandler` from Spring MVC so you
can modify that behavior by adding your own `WebMvcConfigurerAdapter` and overriding the
`addResourceHandlers` method.

In a stand-alone web application the default servlet from the container is also
enabled, and acts as a fallback, serving content from the root of the `ServletContext` if
Spring decides not to handle it. Most of the time this will not happen (unless you modify
the default MVC configuration) because Spring will always be able to handle requests
through the `DispatcherServlet`.

You can customize the static resource locations using `spring.resources.staticLocations`
(replacing the default values with a list of directory locations). If you do this the
default welcome page detection will switch to your custom locations, so if there is an
`index.html` in any of your locations on startup, it will be the home page of the
application.

In addition to the '`standard`' static resource locations above, a special case is made
for http://www.webjars.org/[Webjars content]. Any resources with a path in `+/webjars/**+`
will be served from jar files if they are packaged in the Webjars format.

TIP: Do not use the `src/main/webapp` directory if your application will be packaged as a
jar. Although this directory is a common standard, it will *only* work with war packaging
and it will be silently ignored by most build tools if you generate a jar.

Spring Boot also supports advanced resource handling features provided by Spring MVC,
allowing use cases such as cache busting static resources or using version agnostic URLs
for Webjars.

For example, the following configuration will configure a cache busting solution
for all static resources, effectively adding a content hash in URLs, such as
`<link href="/css/spring-2a2d595e6ed9a0b24f027f2b63b134d6.css"/>`:

[source,properties,indent=0,subs="verbatim,quotes,attributes"]
----
	spring.resources.chain.strategy.content.enabled=true
	spring.resources.chain.strategy.content.paths=/**
----

NOTE: Links to resources are rewritten at runtime in template, thanks to a
`ResourceUrlEncodingFilter`, auto-configured for Thymeleaf, Velocity and FreeMarker. You
should manually declare this filter when using JSPs. Other template engines aren't
automatically supported right now, but can be with custom template macros/helpers and the
use of the
{spring-javadoc}/web/servlet/resource/ResourceUrlProvider.{dc-ext}[`ResourceUrlProvider`].

When loading resources dynamically with, for example, a JavaScript module loader, renaming
files is not an option. That's why other strategies are also supported and can be combined.
A "fixed" strategy will add a static version string in the URL, without changing the file
name:

[source,properties,indent=0,subs="verbatim,quotes,attributes"]
----
	spring.resources.chain.strategy.content.enabled=true
	spring.resources.chain.strategy.content.paths=/**
	spring.resources.chain.strategy.fixed.enabled=true
	spring.resources.chain.strategy.fixed.paths=/js/lib/
	spring.resources.chain.strategy.fixed.version=v12
----

With this configuration, JavaScript modules located under `"/js/lib/"` will use a fixed
versioning strategy `"/v12/js/lib/mymodule.js"` while other resources will still use
the content one `<link href="/css/spring-2a2d595e6ed9a0b24f027f2b63b134d6.css"/>`.

See {sc-spring-boot-autoconfigure}/web/ResourceProperties.{sc-ext}[`ResourceProperties`]
for more of the supported options.

[TIP]
====
This feature has been thoroughly described in a dedicated
https://spring.io/blog/2014/07/24/spring-framework-4-1-handling-static-web-resources[blog post]
and in Spring Framework's {spring-reference}/#mvc-config-static-resources[reference documentation].
====



[[boot-features-spring-mvc-web-binding-initializer]]
==== ConfigurableWebBindingInitializer
Spring MVC uses a `WebBindingInitializer` to initialize a `WebDataBinder` for a particular
request. If you create your own `ConfigurableWebBindingInitializer` `@Bean`, Spring Boot
will automatically configure Spring MVC to use it.



[[boot-features-spring-mvc-template-engines]]
==== Template engines
As well as REST web services, you can also use Spring MVC to serve dynamic HTML content.
Spring MVC supports a variety of templating technologies including Velocity, FreeMarker
and JSPs. Many other templating engines also ship their own Spring MVC integrations.

Spring Boot includes auto-configuration support for the following templating engines:

 * http://freemarker.org/docs/[FreeMarker]
 * http://docs.groovy-lang.org/docs/next/html/documentation/template-engines.html#_the_markuptemplateengine[Groovy]
 * http://www.thymeleaf.org[Thymeleaf]
 * http://velocity.apache.org[Velocity] (deprecated in 1.4)
 * http://mustache.github.io/[Mustache]

TIP: JSPs should be avoided if possible, there are several
<<boot-features-jsp-limitations, known limitations>> when using them with embedded
servlet containers.

When you're using one of these templating engines with the default configuration, your
templates will be picked up automatically from `src/main/resources/templates`.

TIP: IntelliJ IDEA orders the classpath differently depending on how you run your
application. Running your application in the IDE via its main method will result in a
different ordering to when you run your application using Maven or Gradle or from its
packaged jar. This can cause Spring Boot to fail to find the templates on the classpath.
If you're affected by this problem you can reorder the classpath in the IDE to place the
module's classes and resources first. Alternatively, you can configure the template prefix
to search every templates directory on the classpath: `classpath*:/templates/`.



[[boot-features-error-handling]]
==== Error Handling
Spring Boot provides an `/error` mapping by default that handles all errors in a sensible
way, and it is registered as a '`global`' error page in the servlet container. For machine
clients it will produce a JSON response with details of the error, the HTTP status and the
exception message. For browser clients there is a '`whitelabel`' error view that renders
the same data in HTML format (to customize it just add a `View` that resolves to
'`error`'). To replace the default behaviour completely you can implement
`ErrorController` and register a bean definition of that type, or simply add a bean of
type `ErrorAttributes` to use the existing mechanism but replace the contents.

TIP: The `BasicErrorController` can be used as a base class for a custom `ErrorController`.
This is particularly useful if you want to add a handler for a new content type (the
default is to handle `text/html` specifically and provide a fallback for everything else).
To do that just extend `BasicErrorController` and add a public method with a
`@RequestMapping` that has a `produces` attribute, and create a bean of your new type.

You can also define a `@ControllerAdvice` to customize the JSON document to return for a
particular controller and/or exception type.

[source,java,indent=0,subs="verbatim,quotes,attributes"]
----
	@ControllerAdvice(basePackageClasses = FooController.class)
	public class FooControllerAdvice extends ResponseEntityExceptionHandler {

		@ExceptionHandler(YourException.class)
		@ResponseBody
		ResponseEntity<?> handleControllerException(HttpServletRequest request, Throwable ex) {
			HttpStatus status = getStatus(request);
			return new ResponseEntity<>(new CustomErrorType(status.value(), ex.getMessage()), status);
		}

		private HttpStatus getStatus(HttpServletRequest request) {
			Integer statusCode = (Integer) request.getAttribute("javax.servlet.error.status_code");
			if (statusCode == null) {
				return HttpStatus.INTERNAL_SERVER_ERROR;
			}
			return HttpStatus.valueOf(statusCode);
		}

	}
----

In the example above, if `YourException` is thrown by a controller defined in the same
package as `FooController`, a json representation of the `CustomerErrorType` POJO will be
used instead of the `ErrorAttributes` representation.



[[boot-features-error-handling-custom-error-pages]]
===== Custom error pages
If you want to display a custom HTML error page for a given status code, you add a file to
an `/error` folder. Error pages can either be static HTML (i.e. added under any of the
static resource folders) or built using templates. The name of the file should be the
exact status code or a series mask.

For example, to map `404` to a static HTML file, your folder structure would look like
this:

[source,indent=0,subs="verbatim,quotes,attributes"]
----
	src/
	 +- main/
	     +- java/
	     |   + <source code>
	     +- resources/
	         +- public/
	             +- error/
	             |   +- 404.html
	             +- <other public assets>
----

To map all `5xx` errors using a FreeMarker template, you'd have a structure like this:

[source,indent=0,subs="verbatim,quotes,attributes"]
----
	src/
	 +- main/
	     +- java/
	     |   + <source code>
	     +- resources/
	         +- templates/
	             +- error/
	             |   +- 5xx.ftl
	             +- <other templates>
----

For more complex mappings you can also add beans that implement the `ErrorViewResolver`
interface.

[source,java,indent=0,subs="verbatim,quotes,attributes"]
----
	public class MyErrorViewResolver implements ErrorViewResolver {

		@Override
		public ModelAndView resolveErrorView(HttpServletRequest request,
				HttpStatus status, Map<String, Object> model) {
			// Use the request or status to optionally return a ModelAndView
			return ...
		}

	}
----


You can also use regular Spring MVC features like
{spring-reference}/#mvc-exceptionhandlers[`@ExceptionHandler` methods] and
{spring-reference}/#mvc-ann-controller-advice[`@ControllerAdvice`]. The `ErrorController`
will then pick up any unhandled exceptions.



[[boot-features-error-handling-mapping-error-pages-without-mvc]]
===== Mapping error pages outside of Spring MVC
For applications that aren't using Spring MVC, you can use the `ErrorPageRegistrar`
interface to directly register `ErrorPages`. This abstraction works directly with the
underlying embedded servlet container and will work even if you don't have a Spring MVC
`DispatcherServlet`.


[source,java,indent=0,subs="verbatim,quotes,attributes"]
----
	@Bean
	public ErrorPageRegistrar errorPageRegistrar(){
		return new MyErrorPageRegistrar();
	}

	// ...

	private static class MyErrorPageRegistrar implements ErrorPageRegistrar {

		@Override
		public void registerErrorPages(ErrorPageRegistry registry) {
			registry.addErrorPages(new ErrorPage(HttpStatus.BAD_REQUEST, "/400"));
		}

	}
----

N.B. if you register an `ErrorPage` with a path that will end up being handled by a
`Filter` (e.g. as is common with some non-Spring web frameworks, like Jersey and Wicket),
then the `Filter` has to be explicitly registered as an `ERROR` dispatcher, e.g.

[source,java,indent=0,subs="verbatim,quotes,attributes"]
----
	@Bean
	public FilterRegistrationBean myFilter() {
		FilterRegistrationBean registration = new FilterRegistrationBean();
		registration.setFilter(new MyFilter());
		...
		registration.setDispatcherTypes(EnumSet.allOf(DispatcherType.class));
		return registration;
	}
----

(the default `FilterRegistrationBean` does not include the `ERROR` dispatcher type).



[[boot-features-error-handling-websphere]]
===== Error Handling on WebSphere Application Server
When deployed to a servlet container, a Spring Boot uses its error page filter to forward
a request with an error status to the appropriate error page. The request can only be
forwarded to the correct error page if the response has not already been committed. By
default, WebSphere Application Server 8.0 and later commits the response upon successful
completion of a servlet's service method. You should disable this behaviour by setting
`com.ibm.ws.webcontainer.invokeFlushAfterService` to `false`



[[boot-features-spring-hateoas]]
==== Spring HATEOAS
If you're developing a RESTful API that makes use of hypermedia, Spring Boot provides
auto-configuration for Spring HATEOAS that works well with most applications. The
auto-configuration replaces the need to use `@EnableHypermediaSupport` and registers a
number of beans to ease building hypermedia-based applications including a
`LinkDiscoverers` (for client side support) and an `ObjectMapper` configured to correctly
marshal responses into the desired representation. The `ObjectMapper` will be customized
based on the `spring.jackson.*` properties or a `Jackson2ObjectMapperBuilder` bean if one
exists.

You can take control of Spring HATEOAS's configuration by using
`@EnableHypermediaSupport`. Note that this will disable the `ObjectMapper` customization
described above.



[[boot-features-cors]]
==== CORS support

http://en.wikipedia.org/wiki/Cross-origin_resource_sharing[Cross-origin resource sharing]
(CORS) is a http://www.w3.org/TR/cors/[W3C specification] implemented by
http://caniuse.com/#feat=cors[most browsers] that allows you to specify in a flexible
way what kind of cross domain requests are authorized, instead of using some less secure
and less powerful approaches like IFRAME or JSONP.

As of version 4.2, Spring MVC {spring-reference}/#cors[supports CORS] out of the box.
Using {spring-reference}/#_controller_method_cors_configuration[controller method CORS
configuration] with
{spring-javadoc}/web/bind/annotation/CrossOrigin.html[`@CrossOrigin`]
annotations in your Spring Boot application does not require any specific configuration.
{spring-reference}/#_global_cors_configuration[Global CORS configuration] can be defined
by registering a `WebMvcConfigurer` bean with a customized `addCorsMappings(CorsRegistry)`
method:

[source,java,indent=0]
----
	@Configuration
	public class MyConfiguration {

		@Bean
		public WebMvcConfigurer corsConfigurer() {
			return new WebMvcConfigurerAdapter() {
				@Override
				public void addCorsMappings(CorsRegistry registry) {
					registry.addMapping("/api/**");
				}
			};
		}
	}
----



[[boot-features-jersey]]
=== JAX-RS and Jersey
If you prefer the JAX-RS programming model for REST endpoints you can use one of the
available implementations instead of Spring MVC. Jersey 1.x and Apache CXF work quite
well out of the box if you just register their `Servlet` or `Filter` as a `@Bean` in your
application context. Jersey 2.x has some native Spring support so we also provide
auto-configuration support for it in Spring Boot together with a starter.

To get started with Jersey 2.x just include the `spring-boot-starter-jersey` as a
dependency and then you need one `@Bean` of type `ResourceConfig` in which you register
all the endpoints:

[source,java,indent=0,subs="verbatim,quotes,attributes"]
----
	@Component
	public class JerseyConfig extends ResourceConfig {

		public JerseyConfig() {
			register(Endpoint.class);
		}

	}
----

You can also register an arbitrary number of beans implementing `ResourceConfigCustomizer`
for more advanced customizations.

All the registered endpoints should be `@Components` with HTTP resource annotations
(`@GET` etc.), e.g.

[source,java,indent=0,subs="verbatim,quotes,attributes"]
----
	@Component
	@Path("/hello")
	public class Endpoint {

		@GET
		public String message() {
			return "Hello";
		}

	}
----

Since the `Endpoint` is a Spring `@Component` its lifecycle is managed by Spring and you
can `@Autowired` dependencies and inject external configuration with `@Value`. The Jersey
servlet will be registered and mapped to `/*` by default. You can change the mapping
by adding `@ApplicationPath` to your `ResourceConfig`.

By default Jersey will be set up as a Servlet in a `@Bean` of type
`ServletRegistrationBean` named `jerseyServletRegistration`. By default, the servlet will
be initialized lazily but you can customize it with
`spring.jersey.servlet.load-on-startup` .You can disable or override that bean by creating
one of your own with the same name. You can also use a Filter instead of a Servlet by
setting `spring.jersey.type=filter` (in which case the `@Bean` to replace or override is
`jerseyFilterRegistration`). The servlet has an `@Order` which you can set with
`spring.jersey.filter.order`. Both the Servlet and the Filter registrations can be given
init parameters using `spring.jersey.init.*` to specify a map of properties.

There is a {github-code}/spring-boot-samples/spring-boot-sample-jersey[Jersey sample] so
you can see how to set things up. There is also a
{github-code}/spring-boot-samples/spring-boot-sample-jersey1[Jersey 1.x sample]. Note that
in the Jersey 1.x sample that the spring-boot maven plugin has been configured to unpack
some Jersey jars so they can be scanned by the JAX-RS implementation (because the sample
asks for them to be scanned in its `Filter` registration). You may need to do the same if
any of your JAX-RS resources are packaged as nested jars.



[[boot-features-embedded-container]]
=== Embedded servlet container support
Spring Boot includes support for embedded Tomcat, Jetty, and Undertow servers. Most
developers will simply use the appropriate '`Starter`' to obtain a fully configured
instance. By default the embedded server will listen for HTTP requests on port `8080`.



[[boot-features-embedded-container-servlets-filters-listeners]]
==== Servlets, Filters, and listeners
When using an embedded servlet container you can register Servlets, Filters and all the
listeners from the Servlet spec (e.g. `HttpSessionListener`) either by using Spring beans
or by scanning for Servlet components.


[[boot-features-embedded-container-servlets-filters-listeners-beans]]
===== Registering Servlets, Filters, and listeners as Spring beans
Any `Servlet`, `Filter` or Servlet `*Listener` instance that is a Spring bean will be
registered with the embedded container. This can be particularly convenient if you want to
refer to a value from your `application.properties` during configuration.

By default, if the context contains only a single Servlet it will be mapped to `/`. In the
case of multiple Servlet beans the bean name will be used as a path prefix. Filters will
map to `+/*+`.

If convention-based mapping is not flexible enough you can use the
`ServletRegistrationBean`, `FilterRegistrationBean` and `ServletListenerRegistrationBean`
classes for complete control.



[[boot-features-embedded-container-context-initializer]]
==== Servlet Context Initialization
Embedded servlet containers will not directly execute the Servlet 3.0+
`javax.servlet.ServletContainerInitializer` interface, or Spring's
`org.springframework.web.WebApplicationInitializer` interface. This is an intentional
design decision intended to reduce the risk that 3rd party libraries designed to run
inside a war will break Spring Boot applications.

If you need to perform servlet context initialization in a Spring Boot application, you
should register a bean that implements the
`org.springframework.boot.context.embedded.ServletContextInitializer` interface. The
single `onStartup` method provides access to the `ServletContext`, and can easily be used
as an adapter to an existing `WebApplicationInitializer` if necessary.



[[boot-features-embedded-container-servlets-filters-listeners-scanning]]
===== Scanning for Servlets, Filters, and listeners
When using an embedded container, automatic registration of `@WebServlet`, `@WebFilter`,
and `@WebListener` annotated classes can be enabled using `@ServletComponentScan`.

TIP: `@ServletComponentScan` will have no effect in a standalone container, where the
container's built-in discovery mechanisms will be used instead.



[[boot-features-embedded-container-application-context]]
==== The EmbeddedWebApplicationContext
Under the hood Spring Boot uses a new type of `ApplicationContext` for embedded servlet
container support.  The `EmbeddedWebApplicationContext` is a special type of
`WebApplicationContext` that bootstraps itself by searching for a single
`EmbeddedServletContainerFactory` bean. Usually a `TomcatEmbeddedServletContainerFactory`,
`JettyEmbeddedServletContainerFactory`, or `UndertowEmbeddedServletContainerFactory` will
have been auto-configured.

NOTE: You usually won't need to be aware of these implementation classes. Most
applications will be auto-configured and the appropriate `ApplicationContext` and
`EmbeddedServletContainerFactory` will be created on your behalf.



[[boot-features-customizing-embedded-containers]]
==== Customizing embedded servlet containers
Common servlet container settings can be configured using Spring `Environment`
properties. Usually you would define the properties in your `application.properties`
file.

Common server settings include:

* Network settings: listen port for incoming HTTP requests (`server.port`), interface
address to bind to `server.address`, etc.
* Session settings: whether the session is persistent (`server.session.persistence`),
session timeout (`server.session.timeout`), location of session data
(`server.session.store-dir`) and session-cookie configuration (`server.session.cookie.*`).
* Error management: location of the error page (`server.error.path`), etc.
* <<howto.adoc#howto-configure-ssl,SSL>>
* <<howto.adoc#how-to-enable-http-response-compression,HTTP compression>>

Spring Boot tries as much as possible to expose common settings but this is not always
possible. For those cases, dedicated namespaces offer server-specific customizations (see
`server.tomcat` and `server.undertow`). For instance,
<<howto.adoc#howto-configure-accesslogs,access logs>> can be configured with specific
features of the embedded servlet container.

TIP: See the {sc-spring-boot-autoconfigure}/web/ServerProperties.{sc-ext}[`ServerProperties`]
class for a complete list.



[[boot-features-programmatic-embedded-container-customization]]
===== Programmatic customization
If you need to configure your embedded servlet container programmatically you can
register a Spring bean that implements the `EmbeddedServletContainerCustomizer` interface.
`EmbeddedServletContainerCustomizer` provides access to the
`ConfigurableEmbeddedServletContainer` which includes numerous customization setter
methods.

[source,java,indent=0]
----
	import org.springframework.boot.context.embedded.*;
	import org.springframework.stereotype.Component;

	@Component
	public class CustomizationBean implements EmbeddedServletContainerCustomizer {

		@Override
		public void customize(ConfigurableEmbeddedServletContainer container) {
			container.setPort(9000);
		}

	}
----



[[boot-features-customizing-configurableembeddedservletcontainerfactory-directly]]
===== Customizing ConfigurableEmbeddedServletContainer directly
If the above customization techniques are too limited, you can register the
`TomcatEmbeddedServletContainerFactory`, `JettyEmbeddedServletContainerFactory` or
`UndertowEmbeddedServletContainerFactory` bean yourself.

[source,java,indent=0]
----
	@Bean
	public EmbeddedServletContainerFactory servletContainer() {
		TomcatEmbeddedServletContainerFactory factory = new TomcatEmbeddedServletContainerFactory();
		factory.setPort(9000);
		factory.setSessionTimeout(10, TimeUnit.MINUTES);
		factory.addErrorPages(new ErrorPage(HttpStatus.NOT_FOUND, "/notfound.html"));
		return factory;
	}
----

Setters are provided for many configuration options. Several protected method
'`hooks`' are also provided should you need to do something more exotic. See the
source code documentation for details.



[[boot-features-jsp-limitations]]
==== JSP limitations
When running a Spring Boot application that uses an embedded servlet container (and is
packaged as an executable archive), there are some limitations in the JSP support.

* With Tomcat it should work if you use war packaging, i.e. an executable war will work,
  and will also be deployable to a standard container (not limited to, but including
  Tomcat). An executable jar will not work because of a hard coded file pattern in Tomcat.

* With Jetty it should work if you use war packaging, i.e. an executable war will work,
  and will also be deployable to any standard container.

* Undertow does not support JSPs.

There is a {github-code}/spring-boot-samples/spring-boot-sample-web-jsp[JSP sample] so you
can see how to set things up.



[[boot-features-security]]
== Security
If Spring Security is on the classpath then web applications will be secure by default
with '`basic`' authentication on all HTTP endpoints. To add method-level security to a web
application you can also add `@EnableGlobalMethodSecurity` with your desired settings.
Additional information can be found in the {spring-security-reference}#jc-method[Spring
Security Reference].

The default `AuthenticationManager` has a single user ('`user`' username and random
password, printed at INFO level when the application starts up)

[indent=0]
----
	Using default security password: 78fa095d-3f4c-48b1-ad50-e24c31d5cf35
----

NOTE: If you fine-tune your logging configuration, ensure that the
`org.springframework.boot.autoconfigure.security` category is set to log `INFO` messages,
otherwise the default password will not be printed.

You can change the password by providing a `security.user.password`. This and other useful
properties are externalized via
{sc-spring-boot-autoconfigure}/security/SecurityProperties.{sc-ext}[`SecurityProperties`]
(properties prefix "security").

The default security configuration is implemented in `SecurityAutoConfiguration` and in
the classes imported from there (`SpringBootWebSecurityConfiguration` for web security
and `AuthenticationManagerConfiguration` for authentication configuration which is also
relevant in non-web applications). To switch off the default web security configuration
completely you can add a bean with `@EnableWebSecurity` (this does not disable the
authentication manager configuration). To customize
it you normally use external properties and beans of type `WebSecurityConfigurerAdapter`
(e.g. to add form-based login). To also switch off the authentication manager configuration
you can add a bean of type `AuthenticationManager`, or else configure the
global `AuthenticationManager` by autowiring an `AuthenticationManagerBuilder` into
a method in one of your `@Configuration` classes. There are several secure applications in
the {github-code}/spring-boot-samples/[Spring Boot samples] to get you started with common
use cases.

The basic features you get out of the box in a web application are:

* An `AuthenticationManager` bean with in-memory store and a single user (see
  `SecurityProperties.User` for the properties of the user).
* Ignored (insecure) paths for common static resource locations (`+/css/**+`, `+/js/**+`,
  `+/images/**+`, `+/webjars/**+` and `+**/favicon.ico+`).
* HTTP Basic security for all other endpoints.
* Security events published to Spring's `ApplicationEventPublisher` (successful and
  unsuccessful authentication and access denied).
* Common low-level features (HSTS, XSS, CSRF, caching) provided by Spring Security are
  on by default.

All of the above can be switched on and off or modified using external properties
(`+security.*+`). To override the access rules without changing any other auto-configured
features add a `@Bean` of type `WebSecurityConfigurerAdapter` with
`@Order(SecurityProperties.ACCESS_OVERRIDE_ORDER)`.



[[boot-features-security-oauth2]]
=== OAuth2
If you have `spring-security-oauth2` on your classpath you can take advantage of some
auto-configuration to make it easy to set up Authorization or Resource Server.



[[boot-features-security-oauth2-authorization-server]]
==== Authorization Server
To create an Authorization Server and grant access tokens you need to use
`@EnableAuthorizationServer` and provide `security.oauth2.client.client-id` and
`security.oauth2.client.client-secret]` properties. The client will be registered for you
in an in-memory repository.

Having done that you will be able to use the client credentials to create an access token,
for example:

[indent=0]
----
	$ curl client:secret@localhost:8080/oauth/token -d grant_type=password -d username=user -d password=pwd
----

The basic auth credentials for the `/token` endpoint are the `client-id` and
`client-secret`. The user credentials are the normal Spring Security user details (which
default in Spring Boot to "`user`" and a random password).

To switch off the auto-configuration and configure the Authorization Server features
yourself just add a `@Bean` of type `AuthorizationServerConfigurer`.



[[boot-features-security-oauth2-resource-server]]
==== Resource Server
To use the access token you need a Resource Server (which can be the same as the
Authorization Server). Creating a Resource Server is easy, just add
`@EnableResourceServer` and provide some configuration to allow the server to decode
access tokens. If your application is also an Authorization Server it already knows how
to decode tokens, so there is nothing else to do. If your app is a standalone service then you
need to give it some more configuration, one of the following options:

* `security.oauth2.resource.user-info-uri` to use the `/me` resource (e.g.
`\https://uaa.run.pivotal.io/userinfo` on PWS)

* `security.oauth2.resource.token-info-uri` to use the token decoding endpoint (e.g.
`\https://uaa.run.pivotal.io/check_token` on PWS).

If you specify both the `user-info-uri` and the `token-info-uri` then you can set a flag
to say that one is preferred over the other (`prefer-token-info=true` is the default).

Alternatively (instead of `user-info-uri` or `token-info-uri`) if the tokens are JWTs you
can configure a `security.oauth2.resource.jwt.key-value` to decode them locally (where the
key is a verification key). The verification key value is either a symmetric secret or
PEM-encoded RSA public key. If you don't have the key and it's public you can provide a
URI where it can be downloaded (as a JSON object with a "`value`" field) with
`security.oauth2.resource.jwt.key-uri`. E.g. on PWS:

[indent=0]
----
	$ curl https://uaa.run.pivotal.io/token_key
	{"alg":"SHA256withRSA","value":"-----BEGIN PUBLIC KEY-----\nMIIBI...\n-----END PUBLIC KEY-----\n"}
----

WARNING: If you use the `security.oauth2.resource.jwt.key-uri` the authorization server
needs to be running when your application starts up. It will log a warning if it can't
find the key, and tell you what to do to fix it.



[[boot-features-security-oauth2-token-type]]
=== Token Type in User Info
Google, and certain other 3rd party identity providers, are more strict about the token
type name that is sent in the headers to the user info endpoint. The default is "`Bearer`"
which suits most providers and matches the spec, but if you need to change it you can set
`security.oauth2.resource.token-type`.



[[boot-features-security-custom-user-info]]
=== Customizing the User Info RestTemplate
If you have a `user-info-uri`, the resource server features use an `OAuth2RestTemplate`
internally to fetch user details for authentication. This is provided as a qualified
`@Bean` with id `userInfoRestTemplate`, but you shouldn't need to know that to just
use it. The default should be fine for most providers, but occasionally you might need to
add additional interceptors, or change the request authenticator (which is how the token
gets attached to outgoing requests). To add a customization just create a bean of type
`UserInfoRestTemplateCustomizer` - it has a single method that will be called after the
bean is created but before it is initialized. The rest template that is being customized
here is _only_ used internally to carry out authentication.

[TIP]
====
To set an RSA key value in YAML use the "`pipe`" continuation marker to split it over
multiple lines ("`|`") and remember to indent the key value (it's a standard YAML
language feature). Example:

[source,yaml,indent=0]
----
	security:
		oauth2:
			resource:
				jwt:
					keyValue: |
						-----BEGIN PUBLIC KEY-----
						MIIBIjANBgkqhkiG9w0BAQEFAAOCAQ8AMIIBCgKC...
						-----END PUBLIC KEY-----
----
====



[[boot-features-security-custom-user-info-client]]
==== Client
To make your web-app into an OAuth2 client you can simply add `@EnableOAuth2Client` and
Spring Boot will create a `OAuth2ClientContext` and `OAuth2ProtectedResourceDetails` that
are necessary to create an `OAuth2RestOperations`. Spring Boot does not automatically
create such bean but you can easily create your own:

[source,java,indent=0]
----

	@Bean
	public OAuth2RestTemplate oauth2RestTemplate(OAuth2ClientContext oauth2ClientContext,
			OAuth2ProtectedResourceDetails details) {
		return new OAuth2RestTemplate(details, oauth2ClientContext);
	}
----

NOTE: You may want to add a qualifier and review your configuration as more than one
`RestTemplate` may be defined in your application.

This configuration uses `security.oauth2.client.*` as credentials (the same as you might
be using in the Authorization Server), but in addition it will need to know the
authorization and token URIs in the Authorization Server. For example:

.application.yml
[source,yaml,indent=0]
----
	security:
		oauth2:
			client:
				clientId: bd1c0a783ccdd1c9b9e4
				clientSecret: 1a9030fbca47a5b2c28e92f19050bb77824b5ad1
				accessTokenUri: https://github.com/login/oauth/access_token
				userAuthorizationUri: https://github.com/login/oauth/authorize
				clientAuthenticationScheme: form
----

An application with this configuration will redirect to Github for authorization when you
attempt to use the `OAuth2RestTemplate`. If you are already signed into Github you won't
even notice that it has authenticated.  These specific credentials will only work if your
application is running on port 8080 (register your own client app in Github or other
provider for more flexibility).

To limit the scope that the client asks for when it obtains an access token you can set
`security.oauth2.client.scope` (comma separated or an array in YAML). By default the scope
is empty and it is up to Authorization Server to decide what the defaults should be,
usually depending on the settings in the client registration that it holds.

NOTE: There is also a setting for `security.oauth2.client.client-authentication-scheme`
which defaults to "`header`" (but you might need to set it to "`form`" if, like Github for
instance, your OAuth2 provider doesn't like header authentication). In fact, the
`security.oauth2.client.*` properties are bound to an instance of
`AuthorizationCodeResourceDetails` so all its properties can be specified.

TIP: In a non-web application you can still create an `OAuth2RestOperations` and it
is still wired into the `security.oauth2.client.*` configuration. In this case it is a
"`client credentials token grant`" you will be asking for if you use it (and there is no
need to use `@EnableOAuth2Client` or `@EnableOAuth2Sso`). To prevent that infrastructure
to be defined, just remove the `security.oauth2.client.client-id` from your configuration
(or make it the empty string).



[[boot-features-security-oauth2-single-sign-on]]
==== Single Sign On
An OAuth2 Client can be used to fetch user details from the provider (if such features are
available) and then convert them into an `Authentication` token for Spring Security.
The Resource Server above support this via the `user-info-uri` property This is the basis
for a Single Sign On (SSO) protocol based on OAuth2, and Spring Boot makes it easy to
participate by providing an annotation `@EnableOAuth2Sso`. The Github client above can
protect all its resources and authenticate using the Github `/user/` endpoint, by adding
that annotation and declaring where to find the endpoint (in addition to the
`security.oauth2.client.*` configuration already listed above):

.application.yml
[source,yaml,indent=0]]
----
	security:
		oauth2:
	...
		resource:
			userInfoUri: https://api.github.com/user
			preferTokenInfo: false
----

Since all paths are secure by default, there is no "`home`" page that you can show to
unauthenticated users and invite them to login (by visiting the `/login` path, or the
path specified by `security.oauth2.sso.login-path`).

To customize the access rules or paths to protect, so you can add a "`home`" page for
instance, `@EnableOAuth2Sso` can be added to a `WebSecurityConfigurerAdapter` and the
annotation will cause it to be decorated and enhanced with the necessary pieces to get
the `/login` path working. For example, here we simply allow unauthenticated access
to the home page at "/" and keep the default for everything else:

[source,java,indent=0]
----
	@Configuration
	public class WebSecurityConfiguration extends WebSecurityConfigurerAdapter {

		@Override
		public void init(WebSecurity web) {
			web.ignore("/");
		}

		@Override
		protected void configure(HttpSecurity http) throws Exception {
			http.antMatcher("/**").authorizeRequests().anyRequest().authenticated();
		}

	}
----



[[boot-features-security-actuator]]
=== Actuator Security
If the Actuator is also in use, you will find:

* The management endpoints are secure even if the application endpoints are insecure.
* Security events are transformed into `AuditEvents` and published to the `AuditService`.
* The default user will have the `ADMIN` role as well as the `USER` role.

The Actuator security features can be modified using external properties
(`+management.security.*+`). To override the application access rules
add a `@Bean` of type `WebSecurityConfigurerAdapter` and use
`@Order(SecurityProperties.ACCESS_OVERRIDE_ORDER)` if you _don't_ want to override
the actuator access rules, or `@Order(ManagementServerProperties.ACCESS_OVERRIDE_ORDER)`
if you _do_ want to override the actuator access rules.



[[boot-features-sql]]
== Working with SQL databases
The Spring Framework provides extensive support for working with SQL databases. From
direct JDBC access using `JdbcTemplate` to complete '`object relational mapping`'
technologies such as Hibernate. Spring Data provides an additional level of functionality,
creating `Repository` implementations directly from interfaces and using conventions to
generate queries from your method names.



[[boot-features-configure-datasource]]
=== Configure a DataSource
Java's `javax.sql.DataSource` interface provides a standard method of working with
database connections. Traditionally a DataSource uses a `URL` along with some
credentials to establish a database connection.



[[boot-features-embedded-database-support]]
==== Embedded Database Support
It's often convenient to develop applications using an in-memory embedded database.
Obviously, in-memory databases do not provide persistent storage; you will need to
populate your database when your application starts and be prepared to throw away
data when your application ends.

TIP: The '`How-to`' section includes a _<<howto.adoc#howto-database-initialization,
section on how to initialize a database>>_

Spring Boot can auto-configure embedded http://www.h2database.com[H2],
http://hsqldb.org/[HSQL] and http://db.apache.org/derby/[Derby] databases. You don't need
to provide any connection URLs, simply include a build dependency to the embedded database
that you want to use.

For example, typical POM dependencies would be:

[source,xml,indent=0]
----
	<dependency>
		<groupId>org.springframework.boot</groupId>
		<artifactId>spring-boot-starter-data-jpa</artifactId>
	</dependency>
	<dependency>
		<groupId>org.hsqldb</groupId>
		<artifactId>hsqldb</artifactId>
		<scope>runtime</scope>
	</dependency>
----

NOTE: You need a dependency on `spring-jdbc` for an embedded database to be
auto-configured. In this example it's pulled in transitively via
`spring-boot-starter-data-jpa`.

TIP: If, for whatever reason, you do configure the connection URL for an embedded
database, care should be taken to ensure that the database’s automatic shutdown is
disabled. If you're using H2 you should use `DB_CLOSE_ON_EXIT=FALSE` to do so. If you're
using HSQLDB, you should ensure that `shutdown=true` is not used. Disabling the database's
automatic shutdown allows Spring Boot to control when the database is closed, thereby
ensuring that it happens once access to the database is no longer needed.



[[boot-features-connect-to-production-database]]
==== Connection to a production database
Production database connections can also be auto-configured using a pooling `DataSource`.
Here's the algorithm for choosing a specific implementation:

* We prefer the Tomcat pooling `DataSource` for its performance and concurrency, so if
  that is available we always choose it.
* Otherwise, if HikariCP is available we will use it.
* If neither the Tomcat pooling datasource nor HikariCP are available and if Commons DBCP
  is available we will use it, but we don't recommend it in production.
* Lastly, if Commons DBCP2 is available we will use it.

If you use the `spring-boot-starter-jdbc` or `spring-boot-starter-data-jpa`
'`starters`' you will automatically get a dependency to `tomcat-jdbc`.

NOTE: You can bypass that algorithm completely and specify the connection pool to use via
the `spring.datasource.type` property. This is especially important if you are running
your application in a Tomcat container as `tomcat-jdbc` is provided by default.

TIP: Additional connection pools can always be configured manually. If you define your
own `DataSource` bean, auto-configuration will not occur.

DataSource configuration is controlled by external configuration properties in
`+spring.datasource.*+`. For example, you might declare the following section in
`application.properties`:

[source,properties,indent=0]
----
	spring.datasource.url=jdbc:mysql://localhost/test
	spring.datasource.username=dbuser
	spring.datasource.password=dbpass
	spring.datasource.driver-class-name=com.mysql.jdbc.Driver
----

TIP: You often won't need to specify the `driver-class-name` since Spring boot can deduce
it for most databases from the `url`.

NOTE: For a pooling `DataSource` to be created we need to be able to verify that a valid
`Driver` class is available, so we check for that before doing anything. I.e. if you set
`spring.datasource.driver-class-name=com.mysql.jdbc.Driver` then that class has to be
loadable.

See {sc-spring-boot-autoconfigure}/jdbc/DataSourceProperties.{sc-ext}[`DataSourceProperties`]
for more of the supported options. These are the standard options that work regardless of
the actual implementation. It is also possible to fine-tune implementation-specific
settings using their respective prefix (`+spring.datasource.tomcat.*+`,
`+spring.datasource.hikari.*+`, `+spring.datasource.dbcp.*+` and
`+spring.datasource.dbcp2.*+`). Refer to the documentation of the connection pool
implementation you are using for more details.

For instance, if you are using the
http://tomcat.apache.org/tomcat-8.0-doc/jdbc-pool.html#Common_Attributes[Tomcat connection pool]
you could customize many additional settings:


[source,properties,indent=0]
----
	# Number of ms to wait before throwing an exception if no connection is available.
	spring.datasource.tomcat.max-wait=10000

	# Maximum number of active connections that can be allocated from this pool at the same time.
	spring.datasource.tomcat.max-active=50

	# Validate the connection before borrowing it from the pool.
	spring.datasource.tomcat.test-on-borrow=true
----



[[boot-features-connecting-to-a-jndi-datasource]]
==== Connection to a JNDI DataSource
If you are deploying your Spring Boot application to an Application Server you might want
to configure and manage your DataSource using your Application Servers built-in features
and access it using JNDI.

The `spring.datasource.jndi-name` property can be used as an alternative to the
`spring.datasource.url`, `spring.datasource.username` and `spring.datasource.password`
properties to access the `DataSource` from a specific JNDI location. For example, the
following section in `application.properties` shows how you can access a JBoss AS defined
`DataSource`:

[source,properties,indent=0]
----
	spring.datasource.jndi-name=java:jboss/datasources/customers
----



[[boot-features-using-jdbc-template]]
=== Using JdbcTemplate
Spring's `JdbcTemplate` and `NamedParameterJdbcTemplate` classes are auto-configured and
you can `@Autowire` them directly into your own beans:

[source,java,indent=0]
----
	import org.springframework.beans.factory.annotation.Autowired;
	import org.springframework.jdbc.core.JdbcTemplate;
	import org.springframework.stereotype.Component;

	@Component
	public class MyBean {

		private final JdbcTemplate jdbcTemplate;

		@Autowired
		public MyBean(JdbcTemplate jdbcTemplate) {
			this.jdbcTemplate = jdbcTemplate;
		}

		// ...

	}
----



[[boot-features-jpa-and-spring-data]]
=== JPA and '`Spring Data`'
The Java Persistence API is a standard technology that allows you to '`map`' objects to
relational databases. The `spring-boot-starter-data-jpa` POM provides a quick way to get
started. It provides the following key dependencies:

* Hibernate -- One of the most popular JPA implementations.
* Spring Data JPA -- Makes it easy to implement JPA-based repositories.
* Spring ORMs -- Core ORM support from the Spring Framework.

TIP: We won't go into too many details of JPA or Spring Data here. You can follow the
http://spring.io/guides/gs/accessing-data-jpa/['`Accessing Data with JPA`'] guide from
http://spring.io and read the http://projects.spring.io/spring-data-jpa/[Spring Data JPA]
and  http://hibernate.org/orm/documentation/[Hibernate] reference documentation.



[[boot-features-entity-classes]]
==== Entity Classes
Traditionally, JPA '`Entity`' classes are specified in a `persistence.xml` file. With
Spring Boot this file is not necessary and instead '`Entity Scanning`' is used. By default
all packages below your main configuration class (the one annotated with
`@EnableAutoConfiguration` or `@SpringBootApplication`) will be searched.

Any classes annotated with `@Entity`, `@Embeddable` or `@MappedSuperclass` will be
considered. A typical entity class would look something like this:

[source,java,indent=0]
----
	package com.example.myapp.domain;

	import java.io.Serializable;
	import javax.persistence.*;

	@Entity
	public class City implements Serializable {

		@Id
		@GeneratedValue
		private Long id;

		@Column(nullable = false)
		private String name;

		@Column(nullable = false)
		private String state;

		// ... additional members, often include @OneToMany mappings

		protected City() {
			// no-args constructor required by JPA spec
			// this one is protected since it shouldn't be used directly
		}

		public City(String name, String state) {
			this.name = name;
			this.country = country;
		}

		public String getName() {
			return this.name;
		}

		public String getState() {
			return this.state;
		}

		// ... etc

	}
----

TIP: You can customize entity scanning locations using the `@EntityScan` annotation. See
the _<<howto.adoc#howto-separate-entity-definitions-from-spring-configuration>>_ how-to.



[[boot-features-spring-data-jpa-repositories]]
==== Spring Data JPA Repositories
Spring Data JPA repositories are interfaces that you can define to access data. JPA
queries are created automatically from your method names. For example, a `CityRepository`
interface might declare a `findAllByState(String state)` method to find all cities in a
given state.

For more complex queries you can annotate your method using Spring Data's
{spring-data-javadoc}/repository/Query.html[`Query`] annotation.

Spring Data repositories usually extend from the
{spring-data-commons-javadoc}/repository/Repository.html[`Repository`] or
{spring-data-commons-javadoc}/repository/CrudRepository.html[`CrudRepository`] interfaces.
If you are using auto-configuration, repositories will be searched from the package
containing your main configuration class (the one annotated with
`@EnableAutoConfiguration` or `@SpringBootApplication`) down.

Here is a typical Spring Data repository:

[source,java,indent=0]
----
	package com.example.myapp.domain;

	import org.springframework.data.domain.*;
	import org.springframework.data.repository.*;

	public interface CityRepository extends Repository<City, Long> {

		Page<City> findAll(Pageable pageable);

		City findByNameAndCountryAllIgnoringCase(String name, String country);

	}
----

TIP: We have barely scratched the surface of Spring Data JPA. For complete details check
their http://projects.spring.io/spring-data-jpa/[reference documentation].



[[boot-features-creating-and-dropping-jpa-databases]]
==== Creating and dropping JPA databases
By default, JPA databases will be automatically created *only* if you use an embedded
database (H2, HSQL or Derby). You can explicitly configure JPA settings using
`+spring.jpa.*+` properties. For example, to create and drop tables you can add the
following to your `application.properties`.

[indent=0]
----
	spring.jpa.hibernate.ddl-auto=create-drop
----

NOTE: Hibernate's own internal property name for this (if you happen to remember it
better) is `hibernate.hbm2ddl.auto`. You can set it, along with other Hibernate native
properties, using `+spring.jpa.properties.*+` (the prefix is stripped before adding them
to the entity manager). Example:

[indent=0]
----
	spring.jpa.properties.hibernate.globally_quoted_identifiers=true
----

passes `hibernate.globally_quoted_identifiers` to the Hibernate entity manager.

By default the DDL execution (or validation) is deferred until the `ApplicationContext`
has started. There is also a `spring.jpa.generate-ddl` flag, but it is not used if
Hibernate autoconfig is active because the `ddl-auto` settings are more fine-grained.



[[boot-features-sql-h2-console]]
=== Using H2's web console
The http://www.h2database.com[H2 database] provides a
http://www.h2database.com/html/quickstart.html#h2_console[browser-based console] that
Spring Boot can auto-configure for you. The console will be auto-configured when the
following conditions are met:

* You are developing a web application
* `com.h2database:h2` is on the classpath
* You are using <<using-spring-boot.adoc#using-boot-devtools,Spring Boot's developer
  tools>>

TIP: If you are not using Spring Boot's developer tools, but would still like to make use
of H2's console, then you can do so by configuring the `spring.h2.console.enabled`
property with a value of `true`. The H2 console is only intended for use during
development so care should be taken to ensure that `spring.h2.console.enabled` is not set
to `true` in production.



[[boot-features-sql-h2-console-custom-path]]
==== Changing the H2 console's path
By default the console will be available at `/h2-console`. You can customize the console's
path using the `spring.h2.console.path` property.



[[boot-features-sql-h2-console-securing]]
==== Securing the H2 console
When Spring Security is on the classpath and basic auth is enabled, the H2 console will be
automatically secured using basic auth. The following properties can be used to customize
the security configuration:

* `security.user.role`
* `security.basic.authorize-mode`
* `security.basic.enabled`



[[boot-features-jooq]]
== Using jOOQ
Java Object Oriented Querying (http://www.jooq.org/[jOOQ]) is a popular product from
http://www.datageekery.com/[Data Geekery] which generates Java code from your
database, and lets you build type safe SQL queries through its fluent API. Both the
commercial and open source editions can be used with Spring Boot.



=== Code Generation
In order to use jOOQ type-safe queries, you need to generate Java classes from your
database schema. You can follow the instructions in the
http://www.jooq.org/doc/3.6/manual-single-page/#jooq-in-7-steps-step3[jOOQ user manual].
If you are using the `jooq-codegen-maven` plugin (and you also use the
`spring-boot-starter-parent` "`parent POM`") you can safely omit the plugin's `<version>`
tag. You can also use Spring Boot defined version variables (e.g. `h2.version`) to
declare the plugin's database dependency. Here's an example:

[source,xml,indent=0]
----
	<plugin>
		<groupId>org.jooq</groupId>
		<artifactId>jooq-codegen-maven</artifactId>
		<executions>
			...
		</executions>
		<dependencies>
			<dependency>
				<groupId>com.h2database</groupId>
				<artifactId>h2</artifactId>
				<version>${h2.version}</version>
			</dependency>
		</dependencies>
		<configuration>
			<jdbc>
				<driver>org.h2.Driver</driver>
				<url>jdbc:h2:~/yourdatabase</url>
			</jdbc>
			<generator>
				...
			</generator>
		</configuration>
	</plugin>
----



=== Using DSLContext
The fluent API offered by jOOQ is initiated via the `org.jooq.DSLContext` interface.
Spring Boot will auto-configure a `DSLContext` as a Spring Bean and connect it to your
application `DataSource`. To use the `DSLContext` you can just `@Autowire` it:

[source,java,indent=0]
----
	@Component
	public class JooqExample implements CommandLineRunner {

		private final DSLContext create;

		@Autowired
		public JooqExample(DSLContext dslContext) {
			this.create = dslContext;
		}

	}
----

TIP: The jOOQ manual tends to use a variable named `create` to hold the `DSLContext`,
we've done the same for this example.

You can then use the `DSLContext` to construct your queries:

[source,java,indent=0]
----
	public List<GregorianCalendar> authorsBornAfter1980() {
		return this.create.selectFrom(AUTHOR)
			.where(AUTHOR.DATE_OF_BIRTH.greaterThan(new GregorianCalendar(1980, 0, 1)))
			.fetch(AUTHOR.DATE_OF_BIRTH);
	}
----



=== Customizing jOOQ
You can customize the SQL dialect used by jOOQ by setting `spring.jooq.sql-dialect` in
your `application.properties`. For example, to specify Postgres you would add:

[source,properties,indent=0]
----
	spring.jooq.sql-dialect=Postgres
----

More advanced customizations can be achieved by defining your own `@Bean` definitions
which will be used when the jOOQ `Configuration` is created. You can define beans for
the following jOOQ Types:

* `ConnectionProvider`
* `TransactionProvider`
* `RecordMapperProvider`
* `RecordListenerProvider`
* `ExecuteListenerProvider`
* `VisitListenerProvider`

You can also create your own `org.jooq.Configuration` `@Bean` if you want to take
complete control of the jOOQ configuration.



[[boot-features-nosql]]
== Working with NoSQL technologies
Spring Data provides additional projects that help you access a variety of NoSQL
technologies including
http://projects.spring.io/spring-data-mongodb/[MongoDB],
http://projects.spring.io/spring-data-neo4j/[Neo4J],
https://github.com/spring-projects/spring-data-elasticsearch/[Elasticsearch],
http://projects.spring.io/spring-data-solr/[Solr],
http://projects.spring.io/spring-data-redis/[Redis],
http://projects.spring.io/spring-data-gemfire/[Gemfire],
http://projects.spring.io/spring-data-couchbase/[Couchbase] and
http://projects.spring.io/spring-data-cassandra/[Cassandra].
Spring Boot provides auto-configuration for Redis, MongoDB, Neo4j, Elasticsearch, Solr
and Cassandra; you can make use of the other projects, but you will need to configure
them yourself. Refer to the appropriate reference documentation at
http://projects.spring.io/spring-data[projects.spring.io/spring-data].



[[boot-features-redis]]
=== Redis
http://redis.io/[Redis] is a cache, message broker and richly-featured key-value store.
Spring Boot offers basic auto-configuration for the
https://github.com/xetorthio/jedis/[Jedis] client library and abstractions on top of it
provided by https://github.com/spring-projects/spring-data-redis[Spring Data Redis]. There
is a `spring-boot-starter-data-redis` '`Starter`' for collecting the dependencies in a
convenient way.



[[boot-features-connecting-to-redis]]
==== Connecting to Redis
You can inject an auto-configured `RedisConnectionFactory`, `StringRedisTemplate` or
vanilla `RedisTemplate` instance as you would any other Spring Bean. By default the
instance will attempt to connect to a Redis server using `localhost:6379`:

[source,java,indent=0]
----
	@Component
	public class MyBean {

		private StringRedisTemplate template;

		@Autowired
		public MyBean(StringRedisTemplate template) {
			this.template = template;
		}

		// ...

	}
----

If you add a `@Bean` of your own of any of the auto-configured types it will replace the
default (except in the case of `RedisTemplate` the exclusion is based on the bean name
'`redisTemplate`' not its type). If `commons-pool2` is on the classpath you will get a
pooled connection factory by default.



[[boot-features-mongodb]]
=== MongoDB
http://www.mongodb.com/[MongoDB] is an open-source NoSQL document database that uses a
JSON-like schema instead of traditional table-based relational data. Spring Boot offers
several conveniences for working with MongoDB, including the
`spring-boot-starter-data-mongodb` '`Starter`'.



[[boot-features-connecting-to-mongodb]]
==== Connecting to a MongoDB database
You can inject an auto-configured `org.springframework.data.mongodb.MongoDbFactory` to
access Mongo databases. By default the instance will attempt to connect to a MongoDB
server using the URL `mongodb://localhost/test`:

[source,java,indent=0]
----
	import org.springframework.data.mongodb.MongoDbFactory;
	import com.mongodb.DB;

	@Component
	public class MyBean {

		private final MongoDbFactory mongo;

		@Autowired
		public MyBean(MongoDbFactory mongo) {
			this.mongo = mongo;
		}

		// ...

		public void example() {
			DB db = mongo.getDb();
			// ...
		}

	}
----

You can set `spring.data.mongodb.uri` property to change the URL and configure
additional settings such as the _replica set_:

[source,properties,indent=0]
----
	spring.data.mongodb.uri=mongodb://user:secret@mongo1.example.com:12345,mongo2.example.com:23456/test
----

Alternatively, as long as you're using Mongo 2.x, specify a `host`/`port`. For example,
you might declare the following in your `application.properties`:

[source,properties,indent=0]
----
	spring.data.mongodb.host=mongoserver
	spring.data.mongodb.port=27017
----

NOTE: `spring.data.mongodb.host` and `spring.data.mongodb.port` are not supported if
you're using the Mongo 3.0 Java driver. In such cases, `spring.data.mongodb.uri` should be
used to provide all of the configuration.

TIP: If `spring.data.mongodb.port` is not specified the default of `27017` is used. You
could simply delete this line from the sample above.

TIP: If you aren't using Spring Data Mongo you can inject `com.mongodb.Mongo` beans
instead of using `MongoDbFactory`.

You can also declare your own `MongoDbFactory` or `Mongo` bean if you want to take
complete control of establishing the MongoDB connection.



[[boot-features-mongo-template]]
==== MongoTemplate
Spring Data Mongo provides a
{spring-data-mongo-javadoc}/core/MongoTemplate.html[`MongoTemplate`] class that is very
similar in its design to Spring's `JdbcTemplate`. As with `JdbcTemplate` Spring Boot
auto-configures a bean for you to simply inject:

[source,java,indent=0]
----
	import org.springframework.beans.factory.annotation.Autowired;
	import org.springframework.data.mongodb.core.MongoTemplate;
	import org.springframework.stereotype.Component;

	@Component
	public class MyBean {

		private final MongoTemplate mongoTemplate;

		@Autowired
		public MyBean(MongoTemplate mongoTemplate) {
			this.mongoTemplate = mongoTemplate;
		}

		// ...

	}
----

See the `MongoOperations` Javadoc for complete details.



[[boot-features-spring-data-mongo-repositories]]
==== Spring Data MongoDB repositories
Spring Data includes repository support for MongoDB. As with the JPA repositories
discussed earlier, the basic principle is that queries are constructed for you
automatically based on method names.

In fact, both Spring Data JPA and Spring Data MongoDB share the same common
infrastructure; so you could take the JPA example from earlier and, assuming that `City`
is now a Mongo data class rather than a JPA `@Entity`, it will work in the same way.

[source,java,indent=0]
----
	package com.example.myapp.domain;

	import org.springframework.data.domain.*;
	import org.springframework.data.repository.*;

	public interface CityRepository extends Repository<City, Long> {

		Page<City> findAll(Pageable pageable);

		City findByNameAndCountryAllIgnoringCase(String name, String country);

	}
----

TIP: For complete details of Spring Data MongoDB, including its rich object mapping
technologies, refer to their http://projects.spring.io/spring-data-mongodb/[reference
documentation].



[[boot-features-mongo-embedded]]
==== Embedded Mongo
Spring Boot offers auto-configuration for
https://github.com/flapdoodle-oss/de.flapdoodle.embed.mongo[Embedded Mongo]. To use
it in your Spring Boot application add a dependency on
`de.flapdoodle.embed:de.flapdoodle.embed.mongo`.

The port that Mongo will listen on can be configured using the `spring.data.mongodb.port`
property. To use a randomly allocated free port use a value of zero. The `MongoClient`
created by `MongoAutoConfiguration` will be automatically configured to use the randomly
allocated port.

If you have SLF4J on the classpath, output produced by Mongo will be automatically routed
to a logger named `org.springframework.boot.autoconfigure.mongo.embedded.EmbeddedMongo`.

You can declare your own `IMongodConfig` and `IRuntimeConfig` beans to take control of the
Mongo instance's configuration and logging routing.



[[boot-features-neo4j]]
=== Neo4j
http://neo4j.com/[Neo4j] is an open-source NoSQL graph database that uses a rich data
model of nodes related by first class relationships which is better suited for connected
big data than traditional rdbms approaches. Spring Boot offers several conveniences for
working with Neo4j, including the `spring-boot-starter-data-neo4j` '`Starter`'.



[[boot-features-connecting-to-neo4j]]
==== Connecting to a Neo4j database
You can inject an auto-configured `Neo4jSession`, `Session` or `Neo4jOperations` instance
as you would any other Spring Bean. By default the instance will attempt to connect to a
Neo4j server using `localhost:7474`:

[source,java,indent=0]
----
	@Component
	public class MyBean {

		private final Neo4jTemplate neo4jTemplate;

		@Autowired
		public MyBean(Neo4jTemplate neo4jTemplate) {
			this.neo4jTemplate = neo4jTemplate;
		}

		// ...

	}
----

You can take full control of the configuration by adding a
`org.neo4j.ogm.config.Configuration` `@Bean` of your own. Also, adding a `@Bean` of type
`Neo4jOperations` disables the auto-configuration.

You can configure the user and credentials to use via the `spring.data.neo4j.*`
properties:

[source,properties,indent=0]
----
	spring.data.neo4j.uri=http://my-server:7474
	spring.data.neo4j.username=neo4j
	spring.data.neo4j.password=secret
----



[[boot-features-connecting-to-neo4j-embedded]]
==== Using the embedded mode

NOTE: Neo4j's embedded mode is subject to a different licensing, make sure to review it
before integrating the dependency in your application.

If you add `org.neo4j:neo4j-ogm-embedded-driver` to the dependencies of your application,
Spring Boot will automatically configure an in-process embedded instance of Neo4j that
will not persist any data when your application shuts down. You can explicitly disable
that mode using `spring.data.neo4j.embedded.enabled=false`. You can also enable
persistence for the embedded mode:

----
	spring.data.neo4j.uri=file://var/tmp/graph.db
----



[[boot-features-neo4j-ogm-session]]
==== Neo4jSession

By default, the lifetime of the session is scope to the application. If you are running a
web application you can change it to scope or request easily:

----
	spring.data.neo4j.session.scope=session
----



[[boot-features-spring-data-neo4j-repositories]]
==== Spring Data Neo4j repositories
Spring Data includes repository support for Neo4j.

In fact, both Spring Data JPA and Spring Data Neo4j share the same common
infrastructure; so you could take the JPA example from earlier and, assuming that `City`
is now a Neo4j OGM `@NodeEntity` rather than a JPA `@Entity`, it will work in the same
way.

TIP: You can customize entity scanning locations using the `@NodeEntityScan` annotation.

To enable repository support (and optionally support for `@Transactional`), add the
following two annotations to your Spring configuration:

[source,java,indent=0]
----
    @EnableNeo4jRepositories(basePackages = "com.example.myapp.repository")
    @EnableTransactionManagement
----

==== Repository example
[source,java,indent=0]
----
	package com.example.myapp.domain;

	import org.springframework.data.domain.*;
	import org.springframework.data.repository.*;

	public interface CityRepository extends GraphRepository<City> {

		Page<City> findAll(Pageable pageable);

		City findByNameAndCountry(String name, String country);

	}
----

TIP: For complete details of Spring Data Neo4j, including its rich object mapping
technologies, refer to their http://projects.spring.io/spring-data-neo4j/[reference
documentation].



[[boot-features-gemfire]]
=== Gemfire
https://github.com/spring-projects/spring-data-gemfire[Spring Data Gemfire] provides
convenient Spring-friendly tools for accessing the
http://pivotal.io/big-data/pivotal-gemfire#details[Pivotal Gemfire] data management
platform. There is a `spring-boot-starter-data-gemfire` '`Starter`' for collecting the
dependencies in a convenient way. There is currently no auto-configuration support for
Gemfire, but you can enable Spring Data Repositories with a
https://github.com/spring-projects/spring-data-gemfire/blob/master/src/main/java/org/springframework/data/gemfire/repository/config/EnableGemfireRepositories.java[single annotation (`@EnableGemfireRepositories`)].



[[boot-features-solr]]
=== Solr
http://lucene.apache.org/solr/[Apache Solr] is a search engine. Spring Boot offers basic
auto-configuration for the Solr 5 client library and abstractions on top of it provided by
https://github.com/spring-projects/spring-data-solr[Spring Data Solr]. There is
a `spring-boot-starter-data-solr` '`Starter`' for collecting the dependencies in a
convenient way.


[[boot-features-connecting-to-solr]]
==== Connecting to Solr
You can inject an auto-configured `SolrClient` instance as you would any other Spring
bean. By default the instance will attempt to connect to a server using
`http://localhost:8983/solr`:

[source,java,indent=0]
----
	@Component
	public class MyBean {

		private SolrClient solr;

		@Autowired
		public MyBean(SolrClient solr) {
			this.solr = solr;
		}

		// ...

	}
----

If you add a `@Bean` of your own of type `SolrClient` it will replace the default.



[[boot-features-spring-data-solr-repositories]]
==== Spring Data Solr repositories
Spring Data includes repository support for Apache Solr. As with the JPA repositories
discussed earlier, the basic principle is that queries are constructed for you
automatically based on method names.

In fact, both Spring Data JPA and Spring Data Solr share the same common infrastructure;
so you could take the JPA example from earlier and, assuming that `City` is now a
`@SolrDocument` class rather than a JPA `@Entity`, it will work in the same way.

TIP: For complete details of Spring Data Solr, refer to their
http://projects.spring.io/spring-data-solr/[reference documentation].



[[boot-features-elasticsearch]]
=== Elasticsearch
http://www.elasticsearch.org/[Elasticsearch] is an open source, distributed,
real-time search and analytics engine. Spring Boot offers basic auto-configuration for
the Elasticsearch and abstractions on top of it provided by
https://github.com/spring-projects/spring-data-elasticsearch[Spring Data Elasticsearch].
There is a `spring-boot-starter-data-elasticsearch` '`Starter`' for collecting the
dependencies in a convenient way. Spring Boot also supports
https://github.com/searchbox-io/Jest[Jest].



[[boot-features-connecting-to-elasticsearch-jest]]
==== Connecting to Elasticsearch using Spring Data
If you have `Jest` on the classpath, you can inject an auto-configured `JestClient`
targeting `http://localhost:9200` by default. You can further tune how the client is
configured:

[source,properties,indent=0]
----
	spring.jest.uris=http://search.example.com:9200
	spring.jest.read-timeout=10000
	spring.jest.username=user
	spring.jest.password=secret
----

To take full control over the registration, define a `JestClient` bean.


[[boot-features-connecting-to-elasticsearch]]
[[boot-features-connecting-to-elasticsearch-spring-data]]
==== Connecting to Elasticsearch using Spring Data
You can inject an auto-configured `ElasticsearchTemplate` or Elasticsearch `Client`
instance as you would any other Spring Bean. By default the instance will embed a
local in-memory server (a `Node` in ElasticSearch terms) and use the current working
directory as the home directory for the server. In this setup, the first thing to do
is to tell ElasticSearch where to store its files:

[source,properties,indent=0]
----
	spring.data.elasticsearch.properties.path.home=/foo/bar
----

Alternatively, you can switch to a remote server (i.e. a `TransportClient`) by setting
`spring.data.elasticsearch.cluster-nodes` to a comma-separated '`host:port`' list.

[source,properties,indent=0]
----
	spring.data.elasticsearch.cluster-nodes=localhost:9300
----

[source,java,indent=0]
----
	@Component
	public class MyBean {

		private ElasticsearchTemplate template;

		@Autowired
		public MyBean(ElasticsearchTemplate template) {
			this.template = template;
		}

		// ...

	}
----

If you add a `@Bean` of your own of type `ElasticsearchTemplate` it will replace the
default.



[[boot-features-spring-data-elasticsearch-repositories]]
==== Spring Data Elasticsearch repositories
Spring Data includes repository support for Elasticsearch. As with the JPA repositories
discussed earlier, the basic principle is that queries are constructed for you
automatically based on method names.

In fact, both Spring Data JPA and Spring Data Elasticsearch share the same common
infrastructure; so you could take the JPA example from earlier and, assuming that
`City` is now an Elasticsearch `@Document` class rather than a JPA `@Entity`, it will
work in the same way.

TIP: For complete details of Spring Data Elasticsearch, refer to their
http://docs.spring.io/spring-data/elasticsearch/docs/[reference documentation].



[[boot-features-cassandra]]
=== Cassandra
http://cassandra.apache.org/[Cassandra] is an open source, distributed database management
system designed to handle large amounts of data across many commodity servers. Spring Boot
offers auto-configuration for Cassandra and abstractions on top of it provided by
https://github.com/spring-projects/spring-data-cassandra[Spring Data Cassandra].
There is a `spring-boot-starter-data-cassandra` '`Starter`' for collecting the
dependencies in a convenient way.



[[boot-features-connecting-to-cassandra]]
==== Connecting to Cassandra
You can inject an auto-configured `CassandraTemplate` or a Cassandra `Session`
instance as you would with any other Spring Bean. The `spring.data.cassandra.*`
properties can be used to customize the connection. Generally you will provide
`keyspace-name` and `contact-points` properties:

[source,properties,indent=0]
----
	spring.data.cassandra.keyspace-name=mykeyspace
	spring.data.cassandra.contact-points=cassandrahost1,cassandrahost2
----

[source,java,indent=0]
----
	@Component
	public class MyBean {

		private CassandraTemplate template;

		@Autowired
		public MyBean(CassandraTemplate template) {
			this.template = template;
		}

		// ...

	}
----

If you add a `@Bean` of your own of type `CassandraTemplate` it will replace the
default.



[[boot-features-spring-data-cassandra-repositories]]
==== Spring Data Cassandra repositories
Spring Data includes basic repository support for Cassandra. Currently this is more
limited than the JPA repositories discussed earlier, and will need to annotate finder
methods with `@Query`.

TIP: For complete details of Spring Data Cassandra, refer to their
http://docs.spring.io/spring-data/cassandra/docs/[reference documentation].


[[boot-features-couchbase]]
=== Couchbase
http://www.couchbase.com/[Couchbase] is an open-source, distributed multi-model NoSQL
document-oriented database that is optimized for interactive applications. Spring Boot
offers auto-configuration for Couchbase and abstractions on top of it provided by
https://github.com/spring-projects/spring-data-couchbase[Spring Data Couchbase].
There is a `spring-boot-starter-data-couchbase` '`Starter`' for collecting the
dependencies in a convenient way.



[[boot-features-connecting-to-couchbase]]
==== Connecting to Couchbase
You can very easily get a `Bucket` and `Cluster` by adding the Couchbase SDK and some
configuration. The `spring.couchbase.*` properties can be used to customize the
connection. Generally you will provide the bootstrap hosts, bucket name and password:

[source,properties,indent=0]
----
	spring.couchbase.bootstrap-hosts=my-host-1,192.168.1.123
	spring.couchbase.bucket.name=my-bucket
	spring.couchbase.bucket.password=secret
----

[TIP]
====
You need to provide _at least_ the bootstrap host(s), in which case the bucket name
is `default` and the password is the empty String. Alternatively, you can define your
own `org.springframework.data.couchbase.config.CouchbaseConfigurer` `@Bean` to take
control over the whole configuration.
====

It is also possible to customize some of the `CouchbaseEnvironment` settings. For instance
the following configuration changes the timeout to use to open a new `Bucket` and enables
SSL support:

[source,properties,indent=0]
----
	spring.couchbase.env.timeouts.connect=3000
	spring.couchbase.env.ssl.key-store=/location/of/keystore.jks
	spring.couchbase.env.ssl.key-store-password=secret
----

Check the `spring.couchbase.env.*` properties for more details.



[[boot-features-spring-data-couchbase-repositories]]
==== Spring Data Couchbase repositories
Spring Data includes repository support for Couchbase. For complete details of Spring
Data Couchbase, refer to their
http://docs.spring.io/spring-data/couchbase/docs/current/reference/html/[reference documentation].

You can inject an auto-configured `CouchbaseTemplate` instance as you would with any
other Spring Bean as long as a _default_ `CouchbaseConfigurer` is available (that
happens when you enable the couchbase support as explained above). If you want to
bypass the auto-configuration for Spring Data Couchbase, provide your own
`org.springframework.data.couchbase.config.AbstractCouchbaseDataConfiguration`
implementation.


[source,java,indent=0]
----
	@Component
	public class MyBean {

		private final CouchbaseTemplate template;

		@Autowired
		public MyBean(CouchbaseTemplate template) {
			this.template = template;
		}

		// ...

	}
----

If you add a `@Bean` of your own of type `CouchbaseTemplate` named `couchbaseTemplate` it
will replace the default.



[[boot-features-caching]]
== Caching
The Spring Framework provides support for transparently adding caching to an application.
At its core, the abstraction applies caching to methods, reducing thus the number of
executions based on the information available in the cache. The caching logic is applied
transparently, without any interference to the invoker.

NOTE: Check the {spring-reference}/#cache[relevant section] of the Spring Framework
reference for more details.

In a nutshell, adding caching to an operation of your service is as easy as adding the
relevant annotation to its method:

[source,java,indent=0]
----
	import javax.cache.annotation.CacheResult;

	import org.springframework.stereotype.Component;

	@Component
	public class MathService {

		@CacheResult
		public int computePiDecimal(int i) {
			// ...
		}

	}
----

NOTE: You can either use the standard JSR-107 (JCache) annotations or Spring's own
caching annotations transparently. We strongly advise you however to not mix and match
them.

TIP: It is also possible to {spring-reference}/#cache-annotations-put[update] or
{spring-reference}/#cache-annotations-evict[evict] data from the cache transparently.



=== Supported cache providers
The cache abstraction does not provide an actual store and relies on abstraction
materialized by the `org.springframework.cache.Cache` and
`org.springframework.cache.CacheManager` interfaces. Spring Boot auto-configures a
suitable `CacheManager` according to the implementation as long as the caching support is
enabled via the `@EnableCaching` annotation.

NOTE: If you are using the cache infrastructure with beans that are not interface-based,
make sure to enable the `proxyTargetClass` attribute of `@EnableCaching`.

TIP: Use the `spring-boot-starter-cache` '`Starter`' to quickly add required caching
dependencies. If you are adding dependencies manually you should note that certain
implementations are only provided by the `spring-context-support` jar.

If you haven't defined a bean of type `CacheManager` or a `CacheResolver` named
`cacheResolver` (see `CachingConfigurer`), Spring Boot tries to detect the following
providers (in this order):

* <<boot-features-caching-provider-generic,Generic>>
* <<boot-features-caching-provider-jcache,JCache (JSR-107)>>
* <<boot-features-caching-provider-ehcache2,EhCache 2.x>>
* <<boot-features-caching-provider-hazelcast,Hazelcast>>
* <<boot-features-caching-provider-infinispan,Infinispan>>
* <<boot-features-caching-provider-couchbase,Couchbase>>
* <<boot-features-caching-provider-redis,Redis>>
* <<boot-features-caching-provider-caffeine,Caffeine>>
* <<boot-features-caching-provider-guava,Guava>>
* <<boot-features-caching-provider-simple,Simple>>

TIP: It is also possible to _force_ the cache provider to use via the `spring.cache.type`
property. Use this property if you need to <<boot-features-caching-provider-none,disable
caching altogether>> in certain environment (e.g. tests).

If the `CacheManager` is auto-configured by Spring Boot, you can further tune its
configuration before it is fully initialized by exposing a bean implementing the
`CacheManagerCustomizer` interface. The following sets the cache names to use.

[source,java,indent=0]
----
	@Bean
	public CacheManagerCustomizer<ConcurrentMapCacheManager> cacheManagerCustomizer() {
		return new CacheManagerCustomizer<ConcurrentMapCacheManager>() {
			@Override
			public void customize(ConcurrentMapCacheManager cacheManager) {
				cacheManager.setCacheNames(Arrays.asList("one", "two"));
			}
		};
	}
----

[NOTE]
====
In the example above, a `ConcurrentMapCacheManager` is expected to be configured. If that
is not the case, the customizer won't be invoked at all. You can have as many customizers
as you want and you can also order them as usual using `@Order` or `Ordered`.
====



[[boot-features-caching-provider-generic]]
==== Generic
Generic caching is used if the context defines _at least_ one
`org.springframework.cache.Cache` bean, a `CacheManager` wrapping them is configured.



[[boot-features-caching-provider-jcache]]
==== JCache
JCache is bootstrapped via the presence of a `javax.cache.spi.CachingProvider` on the
classpath (i.e. a JSR-107 compliant caching library). It might happen that more than one
provider is present, in which case the provider must be explicitly specified. Even if the
JSR-107 standard does not enforce a standardized way to define the location of the
configuration file, Spring Boot does its best to accommodate with implementation details.

[source,properties,indent=0]
----
    # Only necessary if more than one provider is present
	spring.cache.jcache.provider=com.acme.MyCachingProvider
	spring.cache.jcache.config=classpath:acme.xml
----

NOTE: Since a cache library may offer both a native implementation and JSR-107 support
Spring Boot will prefer the JSR-107 support so that the same features are available if
you switch to a different JSR-107 implementation.

There are several ways to customize the underlying `javax.cache.cacheManager`:

* Caches can be created on startup via the `spring.cache.cache-names` property. If a
  custom `javax.cache.configuration.Configuration` bean is defined, it is used to
  customize them.
* `org.springframework.boot.autoconfigure.cache.JCacheManagerCustomizer` beans are
  invoked with the reference of the `CacheManager` for full customization.

TIP: If a standard `javax.cache.CacheManager` bean is defined, it is wrapped
automatically in a `org.springframework.cache.CacheManager` implementation that the
abstraction expects. No further customization is applied on it.



[[boot-features-caching-provider-ehcache2]]
==== EhCache 2.x
EhCache 2.x is used if a file named `ehcache.xml` can be found at the root of the
classpath. If EhCache 2.x and such file is present it is used to bootstrap the cache
manager. An alternate configuration file can be provide a well using:

[source,properties,indent=0]
----
	spring.cache.ehcache.config=classpath:config/another-config.xml
----



[[boot-features-caching-provider-hazelcast]]
==== Hazelcast

Spring Boot has a <<boot-features-hazelcast,general support for Hazelcast>>. If
a `HazelcastInstance` has been auto-configured, it is automatically wrapped in a
`CacheManager`.

If for some reason you need a different `HazelcastInstance` for caching, you can
request Spring Boot to create a separate one that will be only used by the
`CacheManager`:

[source,properties,indent=0]
----
	spring.cache.hazelcast.config=classpath:config/my-cache-hazelcast.xml
----

TIP: If a separate `HazelcastInstance` is created that way, it is not registered
in the application context.



[[boot-features-caching-provider-infinispan]]
==== Infinispan
Infinispan has no default configuration file location so it must be specified explicitly
(or the default bootstrap is used).

[source,properties,indent=0]
----
	spring.cache.infinispan.config=infinispan.xml
----

Caches can be created on startup via the `spring.cache.cache-names` property. If a custom
`ConfigurationBuilder` bean is defined, it is used to customize them.



[[boot-features-caching-provider-couchbase]]
==== Couchbase
If Couchbase is available and <<boot-features-couchbase,configured>>, a
`CouchbaseCacheManager` is auto-configured. It is also possible to create additional
caches on startup using the `spring.cache.cache-names` property. These will operate on
the `Bucket` that was auto-configured. You can _also_ create additional caches on another
`Bucket` using the customizer: assume you need two caches on the "main" `Bucket` (`foo`
and `bar`) and one `biz` cache with a custom time to live of 2sec on the `another`
`Bucket`. First, you can create the two first caches simply via configuration:

[source,properties,indent=0]
----
	spring.cache.cache-names=foo,bar
----

Then define this extra `@Configuration` to configure the extra `Bucket` and the `biz`
cache:


[source,java,indent=0]
----
	@Configuration
	public class CouchbaseCacheConfiguration {

		private final Cluster cluster;

		public CouchbaseCacheConfiguration(Cluster cluster) {
			this.cluster = cluster;
		}

		@Bean
		public Bucket anotherBucket() {
			return this.cluster.openBucket("another", "secret");
		}

		@Bean
		public CacheManagerCustomizer<CouchbaseCacheManager> cacheManagerCustomizer() {
			return c -> {
				c.prepareCache("biz", CacheBuilder.newInstance(anotherBucket())
						.withExpirationInMillis(2000));
			};
		}

	}
----

This sample configuration reuses the `Cluster` that was created via auto-configuration.



[[boot-features-caching-provider-redis]]
==== Redis
If Redis is available and configured, the `RedisCacheManager` is auto-configured. It is
also possible to create additional caches on startup using the `spring.cache.cache-names`
property.

[NOTE]
====
By default, a key prefix is added to prevent that if two separate caches use the same
key, Redis would have overlapping keys and be likely to return invalid values. We strongly
recommend to keep this setting enabled if you create your own `RedisCacheManager`.
====



[[boot-features-caching-provider-caffeine]]
==== Caffeine
Caffeine is a Java 8 rewrite of Guava’s cache and will supersede the Guava support in
Spring Boot 2.0. If Caffeine is present, a `CaffeineCacheManager` is auto-configured.
Caches can be created on startup using the `spring.cache.cache-names` property and
customized by one of the following (in this order):

1. A cache spec defined by `spring.cache.caffeine.spec`
2. A `com.github.benmanes.caffeine.cache.CaffeineSpec` bean is defined
3. A `com.github.benmanes.caffeine.cache.Caffeine` bean is defined

For instance, the following configuration creates a `foo` and `bar` caches with a maximum
size of 500 and a _time to live_ of 10 minutes

[source,properties,indent=0]
----
    spring.cache.cache-names=foo,bar
	spring.cache.caffeine.spec=maximumSize=500,expireAfterAccess=600s
----

Besides, if a `com.github.benmanes.caffeine.cache.CacheLoader` bean is defined, it is
automatically associated to the `CaffeineCacheManager`.



[[boot-features-caching-provider-guava]]
==== Guava
If Guava is present, a `GuavaCacheManager` is auto-configured. Caches can be created
on startup using the `spring.cache.cache-names` property and customized by one of the
following (in this order):

1. A cache spec defined by `spring.cache.guava.spec`
2. A `com.google.common.cache.CacheBuilderSpec` bean is defined
3. A `com.google.common.cache.CacheBuilder` bean is defined

For instance, the following configuration creates a `foo` and `bar` caches with a maximum
size of 500 and a _time to live_ of 10 minutes

[source,properties,indent=0]
----
    spring.cache.cache-names=foo,bar
	spring.cache.guava.spec=maximumSize=500,expireAfterAccess=600s
----

Besides, if a `com.google.common.cache.CacheLoader` bean is defined, it is automatically
associated to the `GuavaCacheManager`.



[[boot-features-caching-provider-simple]]
==== Simple
If none of these options worked out, a simple implementation using `ConcurrentHashMap`
as cache store is configured. This is the default if no caching library is present in
your application.



[[boot-features-caching-provider-none]]
==== None
When `@EnableCaching` is present in your configuration, a suitable cache configuration
is expected as well. If you need to disable caching altogether in certain environments,
force the cache type to `none` to use a no-op implementation:

[source,properties,indent=0]
----
	spring.cache.type=none
----



[[boot-features-messaging]]
== Messaging
The Spring Framework provides extensive support for integrating with messaging systems:
from simplified use of the JMS API using `JmsTemplate` to a complete infrastructure to
receive messages asynchronously. Spring AMQP provides a similar feature set for the
'`Advanced Message Queuing Protocol`' and Spring Boot also provides auto-configuration
options for `RabbitTemplate` and RabbitMQ. There is also support for STOMP messaging
natively in Spring WebSocket and Spring Boot has support for that through starters and a
small amount of auto-configuration.



[[boot-features-jms]]
=== JMS
The `javax.jms.ConnectionFactory` interface provides a standard method of creating a
`javax.jms.Connection` for interacting with a JMS broker. Although Spring needs a
`ConnectionFactory` to work with JMS, you generally won't need to use it directly yourself
and you can instead rely on higher level messaging abstractions (see the
{spring-reference}/#jms[relevant section] of the Spring Framework reference
documentation for details). Spring Boot also auto-configures the necessary infrastructure
to send and receive messages.



[[boot-features-activemq]]
==== ActiveMQ support
Spring Boot can also configure a `ConnectionFactory` when it detects that ActiveMQ is
available on the classpath. If the broker is present, an embedded broker is started and
configured automatically (as long as no broker URL is specified through configuration).

NOTE: If you are using `spring-boot-starter-activemq` the necessary dependencies to
connect or embed an ActiveMQ instance are provided, as well as the Spring infrastructure
to integrate with JMS.

ActiveMQ configuration is controlled by external configuration properties in
`+spring.activemq.*+`. For example, you might declare the following section in
`application.properties`:

[source,properties,indent=0]
----
	spring.activemq.broker-url=tcp://192.168.1.210:9876
	spring.activemq.user=admin
	spring.activemq.password=secret
----

See
{sc-spring-boot-autoconfigure}/jms/activemq/ActiveMQProperties.{sc-ext}[`ActiveMQProperties`]
for more of the supported options.

By default, ActiveMQ creates a destination if it does not exist yet, so destinations are
resolved against their provided names.



[[boot-features-artemis]]
==== Artemis support
Apache Artemis was formed in 2015 when HornetQ was donated to the Apache Foundation. All
the features listed in the <<boot-features-hornetq>> section below can be applied to
Artemis. Simply replace `+++spring.hornetq.*+++` properties with `+++spring.artemis.*+++`
and use `spring-boot-starter-artemis` instead of `spring-boot-starter-hornetq`. If you
want to embed Artemis, make sure to add `org.apache.activemq:artemis-jms-server` to the
dependencies of your application.

NOTE: You should not try and use Artemis and HornetQ and the same time.



[[boot-features-hornetq]]
==== HornetQ support

NOTE: HornetQ is deprecated in 1.4, consider migrating to <<boot-features-artemis,artemis>>

Spring Boot can auto-configure a `ConnectionFactory` when it detects that HornetQ is
available on the classpath. If the broker is present, an embedded broker is started and
configured automatically (unless the mode property has been explicitly set). The supported
modes are: `embedded` (to make explicit that an embedded broker is required and should
lead to an error if the broker is not available in the classpath), and `native` to connect
to a broker using the `netty` transport protocol. When the latter is configured, Spring
Boot configures a `ConnectionFactory` connecting to a broker running on the local machine
with the default settings.

NOTE: If you are using `spring-boot-starter-hornetq` the necessary dependencies to
connect to an existing HornetQ instance are provided, as well as the Spring infrastructure
to integrate with JMS. Adding `org.hornetq:hornetq-jms-server` to your application allows
you to use the embedded mode.

HornetQ configuration is controlled by external configuration properties in
`+spring.hornetq.*+`. For example, you might declare the following section in
`application.properties`:

[source,properties,indent=0]
----
	spring.hornetq.mode=native
	spring.hornetq.host=192.168.1.210
	spring.hornetq.port=9876
----

When embedding the broker, you can choose if you want to enable persistence, and the list
of destinations that should be made available. These can be specified as a comma-separated
list to create them with the default options; or you can define bean(s) of type
`org.hornetq.jms.server.config.JMSQueueConfiguration` or
`org.hornetq.jms.server.config.TopicConfiguration`, for advanced queue and topic
configurations respectively.

See
{sc-spring-boot-autoconfigure}/jms/hornetq/HornetQProperties.{sc-ext}[`HornetQProperties`]
for more of the supported options.

No JNDI lookup is involved at all and destinations are resolved against their names,
either using the '`name`' attribute in the HornetQ configuration or the names provided
through configuration.



[[boot-features-jms-jndi]]
==== Using a JNDI ConnectionFactory
If you are running your application in an Application Server Spring Boot will attempt to
locate a JMS `ConnectionFactory` using JNDI. By default the locations `java:/JmsXA` and
`java:/XAConnectionFactory` will be checked. You can use the
`spring.jms.jndi-name` property if you need to specify an alternative location:

[source,properties,indent=0]
----
	spring.jms.jndi-name=java:/MyConnectionFactory
----



[[boot-features-using-jms-sending]]
==== Sending a message
Spring's `JmsTemplate` is auto-configured and you can autowire it directly into your own
beans:

[source,java,indent=0]
----
	import org.springframework.beans.factory.annotation.Autowired;
	import org.springframework.jms.core.JmsTemplate;
	import org.springframework.stereotype.Component;

	@Component
	public class MyBean {

		private final JmsTemplate jmsTemplate;

		@Autowired
		public MyBean(JmsTemplate jmsTemplate) {
			this.jmsTemplate = jmsTemplate;
		}

		// ...

	}
----

NOTE: {spring-javadoc}/jms/core/JmsMessagingTemplate.{dc-ext}[`JmsMessagingTemplate`]
can be injected in a similar manner. If a `DestinationResolver` or `MessageConverter`
beans are defined, they are associated automatically to the auto-configured
`JmsTemplate`.



[[boot-features-using-jms-receiving]]
==== Receiving a message

When the JMS infrastructure is present, any bean can be annotated with `@JmsListener` to
create a listener endpoint. If no `JmsListenerContainerFactory` has been defined, a
default one is configured automatically. If a `DestinationResolver` or `MessageConverter`
beans are defined, they are associated automatically to the default factory.

The default factory is transactional by default. If you are running in an infrastructure
where a `JtaTransactionManager` is present, it will be associated to the listener container
by default. If not, the `sessionTransacted` flag will be enabled. In that latter scenario,
you can associate your local data store transaction to the processing of an incoming
message by adding `@Transactional` on your listener method (or a delegate thereof). This
will make sure that the incoming message is acknowledged once the local transaction has
completed. This also includes sending response messages that have been performed on the
same JMS session.

The following component creates a listener endpoint on the `someQueue` destination:

[source,java,indent=0]
----
	@Component
	public class MyBean {

		@JmsListener(destination = "someQueue")
		public void processMessage(String content) {
			// ...
		}

	}
----

TIP: Check {spring-javadoc}/jms/annotation/EnableJms.{dc-ext}[the Javadoc of `@EnableJms`]
for more details.

If you need to create more `JmsListenerContainerFactory` instances or if you want to
override the default, Spring Boot provides a `DefaultJmsListenerContainerFactoryConfigurer`
that you can use to initialize a `DefaultJmsListenerContainerFactory` with the same
settings as the one that is auto-configured.

For instance, the following exposes another factory that uses a specific
`MessageConverter`:

[source,java,indent=0]
----
	@Configuration
	static class JmsConfiguration {

		@Bean
		public DefaultJmsListenerContainerFactory myFactory(
				DefaultJmsListenerContainerFactoryConfigurer configurer) {
			DefaultJmsListenerContainerFactory factory =
					new DefaultJmsListenerContainerFactory();
			configurer.configure(factory, connectionFactory());
			factory.setMessageConverter(myMessageConverter());
			return factory;
		}

	}
----

Then you can use in any `@JmsListener`-annotated method as follows:

[source,java,indent=0]
----
	@Component
	public class MyBean {

		@JmsListener(destination = "someQueue", **containerFactory="myFactory"**)
		public void processMessage(String content) {
			// ...
		}

	}
----


[[boot-features-amqp]]
=== AMQP
The Advanced Message Queuing Protocol (AMQP) is a platform-neutral, wire-level protocol
for message-oriented middleware. The Spring AMQP project applies core Spring concepts to
the development of AMQP-based messaging solutions. Spring Boot offers several
conveniences for working with AMQP via RabbitMQ, including the
`spring-boot-starter-amqp` '`Starter`'.



[[boot-features-rabbitmq]]
==== RabbitMQ support
RabbitMQ is a lightweight, reliable, scalable and portable message broker based on the
AMQP protocol. Spring uses `RabbitMQ` to communicate using the AMQP protocol.

RabbitMQ configuration is controlled by external configuration properties in
`+spring.rabbitmq.*+`. For example, you might declare the following section in
`application.properties`:

[source,properties,indent=0]
----
	spring.rabbitmq.host=localhost
	spring.rabbitmq.port=5672
	spring.rabbitmq.username=admin
	spring.rabbitmq.password=secret
----

See {sc-spring-boot-autoconfigure}/amqp/RabbitProperties.{sc-ext}[`RabbitProperties`]
for more of the supported options.

TIP: Check http://spring.io/blog/2010/06/14/understanding-amqp-the-protocol-used-by-rabbitmq/[Understanding AMQP, the protocol used by RabbitMQ]
for more details.



[[boot-features-using-amqp-sending]]
==== Sending a message
Spring's `AmqpTemplate` and `AmqpAdmin` are auto-configured and you can autowire them
directly into your own beans:

[source,java,indent=0]
----
	import org.springframework.amqp.core.AmqpAdmin;
	import org.springframework.amqp.core.AmqpTemplate;
	import org.springframework.beans.factory.annotation.Autowired;
	import org.springframework.stereotype.Component;

	@Component
	public class MyBean {

		private final AmqpAdmin amqpAdmin;
		private final AmqpTemplate amqpTemplate;

		@Autowired
		public MyBean(AmqpAdmin amqpAdmin, AmqpTemplate amqpTemplate) {
			this.amqpAdmin = amqpAdmin;
			this.amqpTemplate = amqpTemplate;
		}

		// ...

	}
----

NOTE: {spring-amqp-javadoc}/rabbit/core/RabbitMessagingTemplate.{dc-ext}[`RabbitMessagingTemplate`]
can be injected in a similar manner. If a `MessageConverter` bean is defined, it is
associated automatically to the auto-configured `AmqpTemplate`.

Any `org.springframework.amqp.core.Queue` that is defined as a bean will be automatically
used to declare a corresponding queue on the RabbitMQ instance if necessary.

You can enable retries on the `AmqpTemplate` to retry operations, for example in the event
the broker connection is lost. Retries are disabled by default.

[[boot-features-using-amqp-receiving]]
==== Receiving a message
When the Rabbit infrastructure is present, any bean can be annotated with
`@RabbitListener` to create a listener endpoint. If no `RabbitListenerContainerFactory`
has been defined, a default one is configured automatically.  If a `MessageConverter`
beans is defined, it is associated automatically to the default factory.

The following component creates a listener endpoint on the `someQueue` queue:

[source,java,indent=0]
----
	@Component
	public class MyBean {

		@RabbitListener(queues = "someQueue")
		public void processMessage(String content) {
			// ...
		}

	}
----

TIP: Check {spring-amqp-javadoc}/rabbit/annotation/EnableRabbit.{dc-ext}[the Javadoc of `@EnableRabbit`]
for more details.

If you need to create more `RabbitListenerContainerFactory` instances or if you want to
override the default, Spring Boot provides a
`SimpleRabbitListenerContainerFactoryConfigurer` that you can use to initialize a
`SimpleRabbitListenerContainerFactory` with the same settings as the one that is
auto-configured.

For instance, the following exposes another factory that uses a specific
`MessageConverter`:

[source,java,indent=0]
----
	@Configuration
	static class RabbitConfiguration {

		@Bean
		public SimpleRabbitListenerContainerFactory myFactory(
				SimpleRabbitListenerContainerFactoryConfigurer configurer) {
			SimpleRabbitListenerContainerFactory factory =
					new SimpleRabbitListenerContainerFactory();
			configurer.configure(factory, connectionFactory);
			factory.setMessageConverter(myMessageConverter());
			return factory;
		}

	}
----

Then you can use in any `@RabbitListener`-annotated method as follows:

[source,java,indent=0]
----
	@Component
	public class MyBean {

		@RabbitListener(queues = "someQueue", **containerFactory="myFactory"**)
		public void processMessage(String content) {
			// ...
		}

	}
----

You can enable retries to handle situations where your listener throws an exception.
When retries are exhausted, the message will be rejected and either dropped or routed to a
dead-letter exchange if the broker is configured so. Retries are disabled by default.

IMPORTANT: If retries are not enabled and the listener throws an exception, by default the
delivery will be retried indefinitely. You can modify this behavior in two ways; set the
`defaultRequeueRejected` property to `false` and zero re-deliveries will be attempted; or,
throw an `AmqpRejectAndDontRequeueException` to signal the message should be rejected.
This is the mechanism used when retries are enabled and the maximum delivery attempts are
reached.



[[boot-features-restclient]]
== Calling REST services
If you need to call remote REST services from your application, you can use Spring
Framework's `RestTemplate` class. Since `RestTemplate` instances often need to be
customized before being used, Spring Boot does not provide any single auto-configured
`RestTemplate` bean. It does, however, auto-configure a `RestTemplateBuilder` which can be
used to create `RestTemplate` instances when needed. The auto-configured
`RestTemplateBuilder` will ensure that sensible `HttpMessageConverters` are applied
to `RestTemplate` instances.

Here's a typical example:

[source,java,indent=0]
----
	@Service
	public class MyBean {

		private final RestTemplate restTemplate;

		public MyBean(RestTemplateBuilder restTemplateBuilder) {
			this.restTemplate = restTemplateBuilder.build();
		}

		public Details someRestCall(String name) {
			return this.restTemplate.getForObject("/{name}/details", Details.class, name);
		}

	}
----

TIP: `RestTemplateBuilder` includes a number of useful methods that can be used to quickly
configure a `RestTemplate`. For example, to add BASIC auth support you can use
`build.basicAuthorization("user', "password").build()`.



[[boot-features-email]]
== Sending email
The Spring Framework provides an easy abstraction for sending email using the
`JavaMailSender` interface and Spring Boot provides auto-configuration for it as well as
a starter module.

TIP: Check the {spring-reference}/#mail[reference documentation] for a detailed
explanation of how you can use `JavaMailSender`.

If `spring.mail.host` and the relevant libraries (as defined by
`spring-boot-starter-mail`) are available, a default `JavaMailSender` is created if none
exists. The sender can be further customized by configuration items from the `spring.mail`
namespace, see the
{sc-spring-boot-autoconfigure}/mail/MailProperties.{sc-ext}[`MailProperties`] for more
details.



[[boot-features-jta]]
== Distributed Transactions with JTA
Spring Boot supports distributed JTA transactions across multiple XA resources using
either an http://www.atomikos.com/[Atomikos] or https://github.com/bitronix/btm[Bitronix]
embedded transaction manager. JTA transactions are also supported when deploying to a
suitable Java EE Application Server.

When a JTA environment is detected, Spring's `JtaTransactionManager` will be used to
manage transactions. Auto-configured JMS, DataSource and JPA beans will be upgraded to
support XA transactions. You can use standard Spring idioms such as `@Transactional` to
participate in a distributed transaction. If you are within a JTA environment and still
want to use local transactions you can set the `spring.jta.enabled` property to `false` to
disable the JTA auto-configuration.



[[boot-features-jta-atomikos]]
=== Using an Atomikos transaction manager
Atomikos is a popular open source transaction manager which can be embedded into your
Spring Boot application. You can use the `spring-boot-starter-jta-atomikos` Starter to
pull in the appropriate Atomikos libraries. Spring Boot will auto-configure Atomikos and
ensure that appropriate `depends-on` settings are applied to your Spring beans for correct
startup and shutdown ordering.

By default Atomikos transaction logs will be written to a `transaction-logs` directory in
your application home directory (the directory in which your application jar file
resides). You can customize this directory by setting a `spring.jta.log-dir` property in
your `application.properties` file. Properties starting `spring.jta.atomikos.properties`
can also be used to customize the Atomikos `UserTransactionServiceImp`. See the
{dc-spring-boot}/jta/atomikos/AtomikosProperties.{dc-ext}[`AtomikosProperties` Javadoc]
for complete details.

NOTE: To ensure that multiple transaction managers can safely coordinate the same
resource managers, each Atomikos instance must be configured with a unique ID. By default
this ID is the IP address of the machine on which Atomikos is running. To ensure
uniqueness in production, you should configure the `spring.jta.transaction-manager-id`
property with a different value for each instance of your application.



[[boot-features-jta-bitronix]]
=== Using a Bitronix transaction manager
Bitronix is popular open source JTA transaction manager implementation. You can
use the `spring-boot-starter-jta-bitronix` starter to add the appropriate Bitronix
dependencies to your project. As with Atomikos, Spring Boot will automatically configure
Bitronix and post-process your beans to ensure that startup and shutdown ordering is
correct.

By default Bitronix transaction log files (`part1.btm` and `part2.btm`) will be written to
a `transaction-logs` directory in your application home directory. You can customize this
directory by using the `spring.jta.log-dir` property. Properties starting
`spring.jta.bitronix.properties` are also bound to the `bitronix.tm.Configuration` bean,
allowing for complete customization. See the
https://github.com/bitronix/btm/wiki/Transaction-manager-configuration[Bitronix documentation]
for details.

NOTE: To ensure that multiple transaction managers can safely coordinate the same
resource managers, each Bitronix instance must be configured with a unique ID. By default
this ID is the IP address of the machine on which Bitronix is running. To ensure
uniqueness in production, you should configure the `spring.jta.transaction-manager-id`
property with a different value for each instance of your application.



[[boot-features-jta-narayana]]
=== Using a Narayana transaction manager
Narayana is popular open source JTA transaction manager implementation supported by JBoss.
You can use the `spring-boot-starter-jta-narayana` starter to add the appropriate
Narayana dependencies to your project. As with Atomikos and Bitronix, Spring Boot will
automatically configure Narayana and post-process your beans to ensure that startup and
shutdown ordering is correct.

By default Narayana transaction logs will be written to a `transaction-logs` directory in
your application home directory (the directory in which your application jar file
resides). You can customize this directory by setting a `spring.jta.log-dir` property in
your `application.properties` file. Properties starting `spring.jta.narayana.properties`
can also be used to customize the Narayana configuration. See the
{dc-spring-boot}/jta/narayana/NarayanaProperties.{dc-ext}[`NarayanaProperties` Javadoc]
for complete details.

NOTE: To ensure that multiple transaction managers can safely coordinate the same
resource managers, each Narayana instance must be configured with a unique ID. By default
this ID is set to `1`. To ensure uniqueness in production, you should configure the
`spring.jta.transaction-manager-id` property with a different value for each instance of
your application.



[[boot-features-jta-javaee]]
=== Using a Java EE managed transaction manager
If you are packaging your Spring Boot application as a `war` or `ear` file and deploying
it to a Java EE application server, you can use your application servers built-in
transaction manager. Spring Boot will attempt to auto-configure a transaction manager by
looking at common JNDI locations (`java:comp/UserTransaction`,
`java:comp/TransactionManager` etc). If you are using a transaction service provided by
your application server, you will generally also want to ensure that all resources are
managed by the server and exposed over JNDI.  Spring Boot will attempt to auto-configure
JMS by looking for a `ConnectionFactory` at the JNDI path `java:/JmsXA` or
`java:/XAConnectionFactory` and you can use the
<<boot-features-connecting-to-a-jndi-datasource, `spring.datasource.jndi-name` property>>
to configure your `DataSource`.



[[boot-features-jta-mixed-jms]]
=== Mixing XA and non-XA JMS connections
When using JTA, the primary JMS `ConnectionFactory` bean will be XA aware and participate
in distributed transactions. In some situations you might want to process certain JMS
messages using a non-XA `ConnectionFactory`. For example, your JMS processing logic might
take longer than the XA timeout.

If you want to use a non-XA `ConnectionFactory` you can inject the
`nonXaJmsConnectionFactory` bean rather than the `@Primary` `jmsConnectionFactory` bean.
For consistency the `jmsConnectionFactory` bean is also provided using the bean alias
`xaJmsConnectionFactory`.

For example:

[source,java,indent=0,subs="verbatim,quotes,attributes"]
----
	// Inject the primary (XA aware) ConnectionFactory
	@Autowired
	private ConnectionFactory defaultConnectionFactory;

	// Inject the XA aware ConnectionFactory (uses the alias and injects the same as above)
	@Autowired
	@Qualifier("xaJmsConnectionFactory")
	private ConnectionFactory xaConnectionFactory;

	// Inject the non-XA aware ConnectionFactory
	@Autowired
	@Qualifier("nonXaJmsConnectionFactory")
	private ConnectionFactory nonXaConnectionFactory;
----



[[boot-features-jta-supporting-alternative-embedded]]
=== Supporting an alternative embedded transaction manager
The {sc-spring-boot}/jta/XAConnectionFactoryWrapper.{sc-ext}[`XAConnectionFactoryWrapper`]
and {sc-spring-boot}/jta/XADataSourceWrapper.{sc-ext}[`XADataSourceWrapper`] interfaces
can be used to support alternative embedded transaction managers. The interfaces are
responsible for wrapping `XAConnectionFactory` and `XADataSource` beans and exposing them
as regular `ConnectionFactory` and `DataSource` beans which will transparently enroll in
the distributed transaction. DataSource and JMS auto-configuration will use JTA variants
as long as you have a `JtaTransactionManager` bean and appropriate XA wrapper beans
registered within your `ApplicationContext`.

The {sc-spring-boot}/jta/bitronix/BitronixXAConnectionFactoryWrapper.{sc-ext}[BitronixXAConnectionFactoryWrapper]
and {sc-spring-boot}/jta/bitronix/BitronixXADataSourceWrapper.{sc-ext}[BitronixXADataSourceWrapper]
provide good examples of how to write XA wrappers.



[[boot-features-hazelcast]]
== Hazelcast

If hazelcast is on the classpath, Spring Boot will auto-configure an `HazelcastInstance`
that you can inject in your application. The `HazelcastInstance` is only created if a
configuration is found.

You can define a `com.hazelcast.config.Config` bean and we'll use that. If your
configuration defines an instance name, we'll try to locate an existing instance rather
than creating a new one.

You could also specify the `hazelcast.xml` configuration file to use via configuration:

[source,properties,indent=0]
----
	spring.hazelcast.config=classpath:config/my-hazelcast.xml
----

Otherwise, Spring Boot tries to find the Hazelcast configuration from the default
locations, that is `hazelcast.xml` in the working directory or at the root of the
classpath. We also check if the `hazelcast.config` system property is set. Check the
http://docs.hazelcast.org/docs/latest/manual/html-single/[Hazelcast documentation] for
more details.

NOTE: Spring Boot also has an
<<boot-features-caching-provider-hazelcast,explicit caching support for Hazelcast>>. The
`HazelcastInstance` is automatically wrapped in a `CacheManager` implementation if
caching is enabled.



[[boot-features-integration]]
== Spring Integration
Spring Boot offers several conveniences for working with Spring Integration, including
the `spring-boot-starter-integration` '`Starter`'. Spring Integration provides
abstractions over messaging and also other transports such as HTTP, TCP etc. If Spring
Integration is available on your classpath it will be initialized through the
`@EnableIntegration` annotation. Message processing statistics will be published over JMX
if `'spring-integration-jmx'` is also on the classpath. See the
{sc-spring-boot-autoconfigure}/integration/IntegrationAutoConfiguration.{sc-ext}[`IntegrationAutoConfiguration`]
class for more details.



[[boot-features-session]]
== Spring Session
Spring Boot provides Spring Session auto-configuration for a wide range of stores:

* JDBC
* MongoDB
* Redis
* Hazelcast
* HashMap

If Spring Session is available, you only need to choose the
{sc-spring-boot-autoconfigure}/session/StoreType.{sc-ext}[`StoreType`] that you wish to
use to store the sessions. For instance to use Redis as backend store, you'd configure
your application as follows:

[source,properties,indent=0]
----
    spring.session.store-type=redis
----

Each store has specific additional settings. For instance it is possible to customize
the name of the table for the jdbc store:

[source,properties,indent=0]
----
    spring.session.jdbc.table-name=SESSIONS
----



[[boot-features-jmx]]
== Monitoring and management over JMX
Java Management Extensions (JMX) provide a standard mechanism to monitor and manage
applications. By default Spring Boot will create an `MBeanServer` with bean id
'`mbeanServer`' and expose any of your beans that are annotated with Spring JMX
annotations (`@ManagedResource`, `@ManagedAttribute`, `@ManagedOperation`).

See the
{sc-spring-boot-autoconfigure}/jmx/JmxAutoConfiguration.{sc-ext}[`JmxAutoConfiguration`]
class for more details.



[[boot-features-testing]]
== Testing
Spring Boot provides a number of utilities and annotations to help when testing your
application. Test support is provided by two modules; `spring-boot-test` contains core
items, and `spring-boot-test-autoconfigure` supports auto-configuration for tests.

Most developers will just use the `spring-boot-starter-test` '`Starter`' which
imports both Spring Boot test modules as well has JUnit, AssertJ, Hamcrest and a number
of other useful libraries.



[[boot-features-test-scope-dependencies]]
=== Test scope dependencies
If you use the
`spring-boot-starter-test` '`Starter`' (in the `test` `scope`), you will find
the following provided libraries:

* http://junit.org[JUnit] -- The de-facto standard for unit testing Java applications.
* {spring-reference}/#integration-testing.html[Spring Test] & Spring Boot Test --
  Utilities and integration test support for Spring Boot applications.
* http://joel-costigliola.github.io/assertj/[AssertJ] -- A fluent assertion library.
* http://hamcrest.org/JavaHamcrest/[Hamcrest] -- A library of matcher objects (also known
  as constraints or predicates).
* http://mockito.org/[Mockito] -- A Java mocking framework.
* https://github.com/skyscreamer/JSONassert[JSONassert] -- An assertion library for JSON.
* https://github.com/jayway/JsonPath[JsonPath] -- XPath for JSON.

These are common libraries that we generally find useful when writing tests. You are free
to add additional test dependencies of your own if these don't suit your needs.



[[boot-features-testing-spring-applications]]
=== Testing Spring applications
One of the major advantages of dependency injection is that it should make your code
easier to unit test. You can simply instantiate objects using the `new` operator without
even involving Spring. You can also use _mock objects_ instead of real dependencies.

Often you need to move beyond '`unit testing`' and start '`integration testing`' (with
a Spring `ApplicationContext` actually involved in the process). It's useful to be able
to perform integration testing without requiring deployment of your application or
needing to connect to other infrastructure.

The Spring Framework includes a dedicated test module for just such integration testing.
You can declare a dependency directly to `org.springframework:spring-test` or use the
`spring-boot-starter-test` '`Starter`' to pull it in transitively.

If you have not used the `spring-test` module before you should start by reading the
{spring-reference}/#testing[relevant section] of the Spring Framework reference
documentation.



[[boot-features-testing-spring-boot-applications]]
=== Testing Spring Boot applications
A Spring Boot application is just a Spring `ApplicationContext`, so nothing very special
has to be done to test it beyond what you would normally do with a vanilla Spring context.
One thing to watch out for though is that the external properties, logging and other
features of Spring Boot are only installed in the context by default if you use
`SpringApplication` to create it.

Spring Boot provides a `@SpringBootTest` annotation which can be used as an
alternative to the standard `spring-test` `@ContextConfiguration` annotation when you need
Spring Boot features. The annotation works by creating the `ApplicationContext` used
in your tests via `SpringApplication`.

You can use the `webEnvironment` attribute of `@SpringBootTest` to further refine
how your tests will run:

* `MOCK` -- Loads a `WebApplicationContext` and provides a mock servlet environment.
  Embedded servlet containers are not started when using this annotation. If servlet
  APIs are not on your classpath this mode will transparently fallback to creating a
  regular non-web `ApplicationContext`.
* `RANDOM_PORT` -- Loads an `EmbeddedWebApplicationContext` and provides a real
  servlet environment. Embedded servlet containers are started and listening on a random
  port.
* `DEFINED_PORT` -- Loads an `EmbeddedWebApplicationContext` and provides a real
  servlet environment. Embedded servlet containers are started and listening on a defined
  port (i.e from your `application.properties` or on the default port `8080`).
* `NONE` -- Loads an `ApplicationContext` using `SpringApplication` but does not provide
  _any_ servlet environment (mock or otherwise).

NOTE: In addition to `@SpringBootTest` a number of other annotations are also
provided for testing more specific slices of an application. See below for details.

TIP: Don't forget to also add `@RunWith(SpringRunner.class)` to your test, otherwise
the annotations will be ignored.



[[boot-features-testing-spring-boot-applications-detecting-config]]
==== Detecting test configuration
If you're familiar with the Spring Test Framework, you may be used to using
`@ContextConfiguration(classes=...)` in order to specify which Spring `@Configuration`
to load. Alternatively, you might have often used nested `@Configuration` classes within
your test.

When testing Spring Boot applications this is often not required.
Spring Boot's `@*Test` annotations will search for your primary configuration
automatically whenever you don't explicitly define one.

The search algorithm works up from the package that contains the test until it finds a
`@SpringBootApplication` or `@SpringBootConfiguration` annotated class. As long as you've
<<using-boot-structuring-your-code, structure your code>> in a sensible way your main
configuration is usually found.

If you want to customize the primary configuration, you can use a nested
`@TestConfiguration` class. Unlike a nested `@Configuration` class which would be used
instead of a your application's primary configuration, a nested `@TestConfiguration` class
will be used in addition to your application's primary configuration.

NOTE: Spring's test framework will cache application contexts between tests. Therefore, as
long as your tests share the same configuration (no matter how it's discovered), the
potentially time consuming process of loading the context will only happen once.



[[boot-features-testing-spring-boot-applications-excluding-config]]
==== Excluding test configuration
If your application uses component scanning, for example if you use
`@SpringBootApplication` or `@ComponentScan`, you may find components or configurations
created only for specific tests accidentally get picked up everywhere.

To help prevent this, Spring Boot provides `@TestComponent` and `@TestConfiguration`
annotations that can be used on classes in `src/test/java` to indicate that they should
not be picked up by scanning.

NOTE: `@TestComponent` and `@TestConfiguration` are only needed on top level classes. If
you define `@Configuration` or `@Component` as inner-classes within a test, they will be
automatically filtered.

NOTE: If you directly use `@ComponentScan` (i.e. not via `@SpringBootApplication`) you
will need to register the `TypeExcludeFilter` with it. See
{dc-spring-boot}/context/TypeExcludeFilter.{dc-ext}[the Javadoc] for details.




[[boot-features-testing-spring-boot-applications-working-with-random-ports]]
==== Working with random ports
If you need to start a full running server for tests, we recommend that you use random
ports. If you use `@SpringBootTest(webEnvironment=WebEnvironment.RANDOM_PORT)`
an available port will be picked at random each time your test runs.

The `@LocalServerPort` annotation can be used to
<<howto-discover-the-http-port-at-runtime,inject the actual port used>> into your test.
For convenience, tests that need to make REST calls to the started server can additionally
`@Autowire` a `TestRestTemplate` which will resolve relative links to the running server.

[source,java,indent=0]
----
	import org.junit.*;
	import org.junit.runner.*;
	import org.springframework.boot.test.context.web.*;
	import org.springframework.boot.test.web.client.*;
	import org.springframework.test.context.junit4.*;

	import static org.assertj.core.api.Assertions.*

	@RunWith(SpringRunner.class)
	@SpringBootTest(webEnvironment=WebEnvironment.RANDOM_PORT)
	public class MyWebIntegrationTests {

		@Autowired
		private TestRestTemplate restTemplate;

		@Test
		public void exampleTest() {
			String body = this.restTemplate.getForObject("/", String.class);
			assertThat(body).isEqualTo("Hello World");
		}

	}
----



[[boot-features-testing-spring-boot-applications-mocking-beans]]
==== Mocking and spying beans
It's sometimes necessary to mock certain components within your application context when
running tests. For example, you may have a facade over some remote service that's
unavailable during development. Mocking can also be useful when you want to simulate
failures that might be hard to trigger in a real environment.

Spring Boot includes a `@MockBean` annotation that can be used to define a Mockito mock
for a bean inside your `ApplicationContext`. You can use the annotation to add new beans,
or replace a single existing bean definition. The annotation can be used directly on test
classes, on fields within your test, or on `@Configuration` classes and fields. When used
on a field, the instance of the created mock will also be injected. Mock beans are
automatically reset after each test method.

Here's a typical example where we replace an existing `RemoteService` bean with a mock
implementation:

[source,java,indent=0]
----
	import org.junit.*;
	import org.junit.runner.*;
	import org.springframework.beans.factory.annotation.*;
	import org.springframework.boot.test.context.*;
	import org.springframework.boot.test.mock.mockito.*;
	import org.springframework.test.context.junit4.*;

	import static org.assertj.core.api.Assertions.*;
	import static org.mockito.BDDMockito.*;

	@RunWith(SpringRunner.class)
	@SpringBootTest
	public class MyTests {

		@MockBean
		private RemoteService remoteService;

		@Autowired
		private Reverser reverser;

		@Test
		public void exampleTest() {
			// RemoteService has been injected into the reverser bean
			given(this.remoteService.someCall()).willReturn("mock");
			String reverse = reverser.reverseSomeCall();
			assertThat(reverse).isEqualTo("kcom");
		}

	}
----

Additionally you can also use `@SpyBean` to wrap any existing bean with a Mockito `spy`.
See the Javadoc for full details.


[[boot-features-testing-spring-boot-applications-testing-autoconfigured-tests]]
==== Auto-configured tests
Spring Boot's auto-configuration system works well for applications, but can sometimes be
a little too much for tests. It's often helpful to load only the parts of the
configuration that are required to test a '`slice`' of your application. For example, you
might want to test that Spring MVC controllers are mapping URLs correctly, and you don't
want to involve database calls in those tests; or you _might be wanting_ to test JPA
entities, and you're not interested in web layer when those tests run.

The `spring-boot-test-autoconfigure` module includes a number of annotations that can be
used to automatically configure such '`slices`'. Each of them works in a similar way,
providing a `@...Test` annotation that loads the `ApplicationContext` and one or
more `@AutoConfigure...` annotations that can be used to customize auto-configuration
settings.

TIP: It's also possible to use the `@AutoConfigure...` annotations with the standard
`@SpringBootTest` annotation. You can use this combination if you're not interested
 in '`slicing`' your application but you want some of the auto-configured test beans.



[[boot-features-testing-spring-boot-applications-testing-autoconfigured-json-tests]]
==== Auto-configured JSON tests
To test that Object JSON serialization and deserialization is working as expected you can
use the `@JsonTest` annotation. `@JsonTest` will auto-configure Jackson `ObjectMapper`,
any `@JsonComponent` beans and any Jackson `Modules`. It also configures `Gson`
if you happen to be using that instead of, or as well as, Jackson. If you need to
configure elements of the auto-configuration you can use the `@AutoConfigureJsonTesters`
annotation.

Spring Boot includes AssertJ based helpers that work with the JSONassert and JsonPath
libraries to check that JSON is as expected. The `JacksonHelper`, `GsonHelper` and
`BasicJsonTester` classes can be used for Jackson, Gson and Strings respectively. Any
helper fields on the test class will be automatically initialized when using `@JsonTest`.

[source,java,indent=0]
----
	import org.junit.*;
	import org.junit.runner.*;
	import org.springframework.boot.test.autoconfigure.json.*;
	import org.springframework.boot.test.context.*;
	import org.springframework.boot.test.json.*;
	import org.springframework.test.context.junit4.*;

	import static org.assertj.core.api.Assertions.*;

	@RunWith(SpringRunner.class)
	@JsonTest
	public class MyJsonTests {

		private JacksonTester<VehicleDetails> json;

		@Test
		public void testSerialize() throws Exception {
			VehicleDetails details = new VehicleDetails("Honda", "Civic");
			// Assert against a `.json` file in the same package as the test
			assertThat(this.json.write(details)).isEqualToJson("expected.json");
			// Or use JSON path based assertions
			assertThat(this.json.write(details)).hasJsonPathStringValue("@.make");
			assertThat(this.json.write(details)).extractingJsonPathStringValue("@.make")
					.isEqualTo("Honda");
		}

		@Test
		public void testDeserialize() throws Exception {
			String content = "{\"make\":\"Ford\",\"model\":\"Focus\"}";
			assertThat(this.json.parse(content))
					.isEqualTo(new VehicleDetails("Ford", "Focus"));
			assertThat(this.json.parseObject(content).getMake()).isEqualTo("Ford");
		}

	}
----


NOTE: JSON helper classes can also be used directly in standard unit tests. Simply
call the `initFields` method of the helper in your `@Before` method if you aren't using
`@JsonTest`.



[[boot-features-testing-spring-boot-applications-testing-autoconfigured-mvc-tests]]
==== Auto-configured Spring MVC tests
To test Spring MVC controllers are working as expected you can use the `@WebMvcTest`
annotation. `@WebMvcTest` will auto-configure the Spring MVC infrastructure and limit
scanned beans to `@Controller`, `@ControllerAdvice`, `@JsonComponent`, `Filter`,
`WebMvcConfigurer` and `HandlerMethodArgumentResolver`. Regular `@Component` beans
will not be scanned when using this annotation.

Often `@WebMvcTest` will be limited to a single controller and used in combination with
`@MockBean` to provide mock implementations for required collaborators.

`@WebMvcTest` is meta-annotated with `@AutoConfigureMockMvc` which provides
auto-configuration of `MockMvc`. Mock MVC offers a powerful way to quickly test MVC
controllers without needing to start a full HTTP server.

[source,java,indent=0]
----
	import org.junit.*;
	import org.junit.runner.*;
	import org.springframework.beans.factory.annotation.*;
	import org.springframework.boot.test.autoconfigure.web.servlet.*;
	import org.springframework.boot.test.mock.mockito.*;

	import static org.assertj.core.api.Assertions.*;
	import static org.mockito.BDDMockito.*;
	import static org.springframework.test.web.servlet.request.MockMvcRequestBuilders.*;
	import static org.springframework.test.web.servlet.result.MockMvcResultMatchers.*;

	@RunWith(SpringRunner.class)
	@WebMvcTest(UserVehicleController.class)
	public class MyControllerTests {

		@Autowired
		private MockMvc mvc;

		@MockBean
		private UserVehicleService userVehicleService;

		@Test
		public void testExample() throws Exception {
			given(this.userVehicleService.getVehicleDetails("sboot"))
					.willReturn(new VehicleDetails("Honda", "Civic"));
			this.mvc.perform(get("/sboot/vehicle").accept(MediaType.TEXT_PLAIN))
					.andExpect(status().isOk()).andExpect(content().string("Honda Civic"));
		}

	}
----

TIP: If you need to configure elements of the auto-configuration (for example when servlet
filters should be applied) you can use attributes in the `@AutoConfigureMockMvc`
annotation.

If you use HtmlUnit or Selenium, auto-configuration will also provide a `WebClient` bean
and/or a `WebDriver` bean. Here is an example that uses HtmlUnit:


[source,java,indent=0]
----
	import com.gargoylesoftware.htmlunit.*;
	import org.junit.*;
	import org.junit.runner.*;
	import org.springframework.beans.factory.annotation.*;
	import org.springframework.boot.test.autoconfigure.web.servlet.*;
	import org.springframework.boot.test.mock.mockito.*;

	import static org.assertj.core.api.Assertions.*;
	import static org.mockito.BDDMockito.*;

	@RunWith(SpringRunner.class)
	@WebMvcTest(UserVehicleController.class)
	public class MyHtmlUnitTests {

		@Autowired
		private WebClient webClient;

		@MockBean
		private UserVehicleService userVehicleService;

		@Test
		public void testExample() throws Exception {
			given(this.userVehicleService.getVehicleDetails("sboot"))
					.willReturn(new VehicleDetails("Honda", "Civic"));
			HtmlPage page = this.webClient.getPage("/sboot/vehicle.html");
			assertThat(page.getBody().getTextContent()).isEqualTo("Honda Civic");
		}

	}
----



[[boot-features-testing-spring-boot-applications-testing-autoconfigured-jpa-test]]
==== Auto-configured Data JPA tests
`@DataJpaTest` can be used if you want to test JPA applications. By default it will
configure an in-memory embedded database, scan for `@Entity` classes and configure Spring
Data JPA repositories. Regular `@Component` beans will not be loaded into the
`ApplicationContext`.

Data JPA tests are transactional and rollback at the end of each test by default,
see the {spring-reference}#testcontext-tx-enabling-transactions [relevant section] in the
Spring Reference Documentation for more details. If that's not what you want, you can
disable transaction management for a test or for the whole class as follows:

[source,java,indent=0]
----
	import org.junit.*;
	import org.junit.runner.*;
	import org.springframework.boot.test.autoconfigure.orm.jpa.*;
    import org.springframework.test.context.transaction.TestTransaction;
    import org.springframework.transaction.annotation.Propagation;

	@RunWith(SpringRunner.class)
	@DataJpaTest
	@Transactional(propagation = Propagation.NOT_SUPPORTED)
	public class ExampleNonTransactionalTests {

	}
----

Data JPA tests may also inject a
{sc-spring-boot-test-autoconfigure}/orm/jpa/TestEntityManager.{sc-ext}[`TestEntityManager`]
bean which provides an alternative to the standard JPA `EntityManager` specifically
designed for tests. If you want to use `TestEntityManager` outside of `@DataJpaTests` you
can also use the `@AutoConfigureTestEntityManager` annotation.

[source,java,indent=0]
----
	import org.junit.*;
	import org.junit.runner.*;
	import org.springframework.boot.test.autoconfigure.orm.jpa.*;

	import static org.assertj.core.api.Assertions.*;

	@RunWith(SpringRunner.class)
	@DataJpaTest
	public class ExampleRepositoryTests {

		@Autowired
		private TestEntityManager entityManager;

		@Autowired
		private UserRepository repository;

		@Test
		public void testExample() throws Exception {
			this.entityManager.persist(new User("sboot", "1234"));
			User user = this.repository.findByUsername("sboot");
			assertThat(user.getUsername()).isEqualTo("sboot");
			assertThat(user.getVin()).isEqualTo("1234");
		}

	}
----

In-memory embedded databases generally work well for tests since they are fast and don't
require any developer installation. If, however, you prefer to run tests against a real
database you can use the `@AutoConfigureTestDatabase` annotation:

[source,java,indent=0]
----
	@RunWith(SpringRunner.class)
	@DataJpaTest
	@AutoConfigureTestDatabase(replace=Replace.NONE)
	public class ExampleRepositoryTests {

		// ...

	}
----




[[boot-features-testing-spring-boot-applications-testing-autoconfigured-rest-client]]
==== Auto-configured REST clients
Use `@RestClientTest` annotation can be used if you want to test REST clients. By default
it will auto-configure Jackson and GSON support, configure a `RestTemplateBuilder` and
add support for `MockRestServiceServer`. The specific beans that you want to test should
be specified using `value` or `components` attribute of `@RestClientTest`:


[source,java,indent=0]
----
	@RunWith(SpringRunner.class)
	@RestClientTest(RemoteVehicleDetailsService.class)
	public class ExampleRestClientTest {

		@Autowired
		private RemoteVehicleDetailsService service;

		@Autowired
		private MockRestServiceServer server;

		@Test
		public void getVehicleDetailsWhenResultIsSuccessShouldReturnDetails()
				throws Exception {
			this.server.expect(requestTo("/greet/details"))
					.andRespond(withSuccess("hello", MediaType.TEXT_PLAIN));
			String greeting = this.service.callRestService();
			assertThat(greeting).isEqualTo("hello");
		}

	}
----



[[boot-features-testing-spring-boot-applications-testing-autoconfigured-rest-docs]]
==== Auto-configured Spring REST Docs tests
The `@AutoConfigureRestDocs` annotation can be used if you want to use Spring REST Docs
in your tests. It will automatically configure `MockMvc` to use Spring REST Docs and
remove the need for Spring REST Docs' JUnit rule.

[source,java,indent=0]
----
	import org.junit.Test;
	import org.junit.runner.RunWith;

	import org.springframework.beans.factory.annotation.Autowired;
	import org.springframework.boot.test.autoconfigure.web.servlet.WebMvcTest;
	import org.springframework.http.MediaType;
	import org.springframework.test.context.junit4.SpringRunner;
	import org.springframework.test.web.servlet.MockMvc;

	import static org.springframework.restdocs.mockmvc.MockMvcRestDocumentation.document;
	import static org.springframework.test.web.servlet.request.MockMvcRequestBuilders.get;
	import static org.springframework.test.web.servlet.result.MockMvcResultMatchers.*;

	@RunWith(SpringRunner.class)
	@WebMvcTest(UserController.class)
	@AutoConfigureRestDocs("target/generated-snippets")
	public class UserDocumentationTests {

		@Autowired
		private MockMvc mvc;

		@Test
		public void listUsers() throws Exception {
			this.mvc.perform(get("/users").accept(MediaType.TEXT_PLAIN))
					.andExpect(status().isOk())
					.andDo(document("list-users"));
		}

	}
----

In addition to configuring the output directory, `@AutoConfigureRestDocs` can also
configure the host, scheme, and port that will appear in any documented URIs. If you
require more control over Spring REST Docs' configuration a
`RestDocsMockMvcConfigurationCustomizer` bean can be used:

[source,java,indent=0]
----
	@TestConfiguration
	static class CustomizationConfiguration
			implements RestDocsMockMvcConfigurationCustomizer {

		@Override
		public void customize(MockMvcRestDocumentationConfigurer configurer) {
			configurer.snippets().withTemplateFormat(TemplateFormats.markdown());
		}

	}
----

If you want to make use of Spring REST Docs' support for a parameterized output directory,
you can create a `RestDocumentationResultHandler` bean. The auto-configuration will
call `alwaysDo` with this result handler, thereby causing each `MockMvc` call to
automatically generate the default snippets:

[source,java,indent=0]
----
	@TestConfiguration
	static class ResultHandlerConfiguration {

		@Bean
		public RestDocumentationResultHandler restDocumentation() {
			return MockMvcRestDocumentation.document("{method-name}");
		}

	}
----



[[boot-features-testing-spring-boot-applications-with-spock]]
==== Using Spock to test Spring Boot applications
If you wish to use Spock to test a Spring Boot application you should add a dependency
on Spock's `spock-spring` module to your application's build. `spock-spring` integrates
Spring's test framework into Spock.

NOTE: The annotations <<boot-features-testing-spring-boot-applications,described above>>
can be used with Spock, i.e. you can annotate your `Specification` with
`@SpringBootTest` to suit the needs of your tests.



[[boot-features-test-utilities]]
=== Test utilities
A few test utility classes are packaged as part of `spring-boot` that are generally
useful when testing your application.



[[boot-features-configfileapplicationcontextinitializer-test-utility]]
==== ConfigFileApplicationContextInitializer
`ConfigFileApplicationContextInitializer` is an `ApplicationContextInitializer` that
can apply to your tests to load Spring Boot `application.properties` files. You can use
this when you don't need the full features provided by `@SpringBootTest`.

[source,java,indent=0]
----
	@ContextConfiguration(classes = Config.class,
		initializers = ConfigFileApplicationContextInitializer.class)
----



[[boot-features-environment-test-utilities]]
==== EnvironmentTestUtils
`EnvironmentTestUtils` allows you to quickly add properties to a
`ConfigurableEnvironment` or `ConfigurableApplicationContext`. Simply call it with
`key=value` strings:

[source,java,indent=0]
----
EnvironmentTestUtils.addEnvironment(env, "org=Spring", "name=Boot");
----



[[boot-features-output-capture-test-utility]]
==== OutputCapture
`OutputCapture` is a JUnit `Rule` that you can use to capture `System.out` and
`System.err` output. Simply declare the capture as a `@Rule` then use `toString()`
for assertions:

[source,java,indent=0]
----
import org.junit.Rule;
import org.junit.Test;
import org.springframework.boot.test.rule.OutputCapture;

import static org.hamcrest.Matchers.*;
import static org.junit.Assert.*;

public class MyTest {

	@Rule
	public OutputCapture capture = new OutputCapture();

	@Test
	public void testName() throws Exception {
		System.out.println("Hello World!");
		assertThat(capture.toString(), containsString("World"));
	}

}
----

[[boot-features-rest-templates-test-utility]]
==== TestRestTemplate
`TestRestTemplate` is a convenience alternative to Spring's `RestTemplate` that is useful
in integration tests. You can get a vanilla template or one that sends Basic HTTP
authentication (with a username and password). In either case the template will behave
in a test-friendly way: not following redirects (so you can assert the response location),
ignoring cookies (so the template is stateless), and not throwing exceptions on
server-side errors. It is recommended, but not mandatory, to use Apache HTTP Client
(version 4.3.2 or better), and if you have that on your classpath the `TestRestTemplate`
will respond by configuring the client appropriately.

[source,java,indent=0]
----
public class MyTest {

	private TestRestTemplate template = new TestRestTemplate();

	@Test
	public void testRequest() throws Exception {
		HttpHeaders headers = template.getForEntity("http://myhost.com", String.class).getHeaders();
		assertThat(headers.getLocation().toString(), containsString("myotherhost"));
	}

}
----



[[boot-features-websockets]]
== WebSockets
Spring Boot provides WebSockets auto-configuration for embedded Tomcat (8 and 7), Jetty 9
and Undertow. If you're deploying a war file to a standalone container, Spring Boot
assumes that the container will be responsible for the configuration of its WebSocket
support.

Spring Framework provides {spring-reference}/#websocket[rich WebSocket support] that can
be easily accessed via the `spring-boot-starter-websocket` module.



[[boot-features-webservices]]
== Web Services
Spring Boot provides Web Services auto-configuration so that all is required is defining
your `Endpoints`.

The {spring-webservices-reference}[Spring Web Services features] can be easily accessed
via the `spring-boot-starter-webservices` module.



[[boot-features-developing-auto-configuration]]
== Creating your own auto-configuration
If you work in a company that develops shared libraries, or if you work on an open-source
or commercial library, you might want to develop your own auto-configuration.
Auto-configuration classes can be bundled in external jars and still be picked-up by
Spring Boot.

Auto-configuration can be associated to a "starter" that provides the auto-configuration
code as well as the typical libraries that you would use with it. We will first cover what
you need to know to build your own auto-configuration and we will move on to the
<<boot-features-custom-starter,typical steps required to create a custom starter>>.

TIP: A https://github.com/snicoll-demos/spring-boot-master-auto-configuration[demo project]
is available to showcase how you can create a starter step by step.



[[boot-features-understanding-auto-configured-beans]]
=== Understanding auto-configured beans
Under the hood, auto-configuration is implemented with standard `@Configuration` classes.
Additional `@Conditional` annotations are used to constrain when the auto-configuration
should apply. Usually auto-configuration classes use `@ConditionalOnClass` and
`@ConditionalOnMissingBean` annotations. This ensures that auto-configuration only applies
when relevant classes are found and when you have not declared your own `@Configuration`.

You can browse the source code of {sc-spring-boot-autoconfigure}[`spring-boot-autoconfigure`]
to see the `@Configuration` classes that we provide (see the
{github-code}/spring-boot-autoconfigure/src/main/resources/META-INF/spring.factories[`META-INF/spring.factories`]
file).



[[boot-features-locating-auto-configuration-candidates]]
=== Locating auto-configuration candidates
Spring Boot checks for the presence of a `META-INF/spring.factories` file within your
published jar. The file should list your configuration classes under the
`EnableAutoConfiguration` key.

[indent=0]
----
	org.springframework.boot.autoconfigure.EnableAutoConfiguration=\
	com.mycorp.libx.autoconfigure.LibXAutoConfiguration,\
	com.mycorp.libx.autoconfigure.LibXWebAutoConfiguration
----

You can use the
{sc-spring-boot-autoconfigure}/AutoConfigureAfter.{sc-ext}[`@AutoConfigureAfter`] or
{sc-spring-boot-autoconfigure}/AutoConfigureBefore.{sc-ext}[`@AutoConfigureBefore`]
annotations if your configuration needs to be applied in a specific order. For example, if
you provide web-specific configuration, your class may need to be applied after
`WebMvcAutoConfiguration`.

If you want to order certain auto-configurations that shouldn't have any direct
knowledge of each other, you can also use `@AutoconfigureOrder`. That annotation has the
same semantic as the regular `@Order` annotation but provides a dedicated order for
auto-configuration classes.

[NOTE]
====
Auto-configurations have to be loaded that way _only_. Make sure that they are defined in
a specific package space and that they are never the target of component scan in
particular.
====



[[boot-features-condition-annotations]]
=== Condition annotations
You almost always want to include one or more `@Conditional` annotations on your
auto-configuration class. The `@ConditionalOnMissingBean` is one common example that is
used to allow developers to '`override`' auto-configuration if they are not happy with
your defaults.

Spring Boot includes a number of `@Conditional` annotations that you can reuse in your own
code by annotating `@Configuration` classes or individual `@Bean` methods.



[[boot-features-class-conditions]]
==== Class conditions
The `@ConditionalOnClass` and `@ConditionalOnMissingClass` annotations allows
configuration to be included based on the presence or absence of specific classes. Due to
the fact that annotation metadata is parsed using http://asm.ow2.org/[ASM] you can
actually use the `value` attribute to refer to the real class, even though that class
might not actually appear on the running application classpath. You can also use the
`name` attribute if you prefer to specify the class name using a `String` value.



[[boot-features-bean-conditions]]
==== Bean conditions
The `@ConditionalOnBean` and `@ConditionalOnMissingBean` annotations allow a bean
to be included based on the presence or absence of specific beans. You can use the `value`
attribute to specify beans by type, or `name` to specify beans by name. The `search`
attribute allows you to limit the `ApplicationContext` hierarchy that should be considered
when searching for beans.

TIP: You need to be very careful about the order that bean definitions are added as these
conditions are evaluated based on what has been processed so far. For this reason,
we recommend only using `@ConditionalOnBean` and `@ConditionalOnMissingBean` annotations
on auto-configuration classes (since these are guaranteed to load after any user-define
beans definitions have been added).

NOTE: `@ConditionalOnBean` and `@ConditionalOnMissingBean` do not prevent `@Configuration`
classes from being created. Using these conditions at the class level is equivalent to
marking each contained `@Bean` method with the annotation.



[[boot-features-property-conditions]]
==== Property conditions
The `@ConditionalOnProperty` annotation allows configuration to be included based on a
Spring Environment property. Use the `prefix` and `name` attributes to specify the
property that should be checked. By default any property that exists and is not equal to
`false` will be matched. You can also create more advanced checks using the `havingValue`
and `matchIfMissing` attributes.



[[boot-features-resource-conditions]]
==== Resource conditions
The `@ConditionalOnResource` annotation allows configuration to be included only when a
specific resource is present. Resources can be specified using the usual Spring
conventions, for example, `file:/home/user/test.dat`.



[[boot-features-web-application-conditions]]
==== Web application conditions
The `@ConditionalOnWebApplication` and `@ConditionalOnNotWebApplication` annotations
allow configuration to be included depending on whether the application is a 'web
application'. A web application is any application that is using a Spring
`WebApplicationContext`, defines a `session` scope or has a `StandardServletEnvironment`.



[[boot-features-spel-conditions]]
==== SpEL expression conditions
The `@ConditionalOnExpression` annotation allows configuration to be included based on the
result of a {spring-reference}/#expressions[SpEL expression].



[[boot-features-custom-starter]]
=== Creating your own starter
A full Spring Boot starter for a library may contain the following components:

* The `autoconfigure` module that contains the auto-configuration code.
* The `starter` module that provides a dependency to the autoconfigure module as well as
  the library and any additional dependencies that are typically useful. In a nutshell,
  adding the starter should be enough to start using that library.

TIP: You may combine the auto-configuration code and the dependency management in a single
module if you don't need to separate those two concerns.



[[boot-features-custom-starter-naming]]
==== Naming
Please make sure to provide a proper namespace for your starter. Do not start your module
names with `spring-boot`, even if you are using a different Maven groupId. We may offer an
official support for the thing you're auto-configuring in the future.

Here is a rule of thumb. Let's assume that you are creating a starter for "acme", name the
auto-configure module `acme-spring-boot-autoconfigure` and the starter
`acme-spring-boot-starter`. If you only have one module combining the two, use
`acme-spring-boot-starter`.

Besides, if your starter provides configuration keys, use a proper namespace for them. In
particular, do not include your keys in the namespaces that Spring Boot uses (e.g.
`server`, `management`, `spring`, etc). These are "ours" and we may improve/modify them
in the future in such a way it could break your things.

Make sure to
<<appendix-configuration-metadata#configuration-metadata-annotation-processor,trigger
meta-data generation>> so that IDE assistance is available for your keys as well. You
may want to review the generated meta-data (`META-INF/spring-configuration-metadata.json`)
to make sure your keys are properly documented.



[[boot-features-custom-starter-module-autoconfigure]]
==== Autoconfigure module
The autoconfigure module contains everything that is necessary to get started with the
library. It may also contain configuration keys definition (`@ConfigurationProperties`)
and any callback interface that can be used to further customize how the components are
initialized.

TIP: You should mark the dependencies to the library as optional so that you can include
the autoconfigure module in your projects more easily. If you do it that way, the library
won't be provided and Spring Boot will back off by default.



[[boot-features-custom-starter-module-starter]]
==== Starter module
The starter is an empty jar, really. Its only purpose is to provide the necessary
dependencies to work with the library; see it as an opinionated view of what is required
to get started.

Do not make assumptions about the project in which your starter is added. If the library
you are auto-configuring typically requires other starters, mention them as well. Providing
a proper set of _default_ dependencies may be hard if the number of optional dependencies
is high as you should avoid bringing unnecessary dependencies for a typical usage of the
library.



[[boot-features-whats-next]]
== What to read next
If you want to learn more about any of the classes discussed in this section you can
check out the {dc-root}[Spring Boot API documentation] or you can browse the
{github-code}[source code directly]. If you have specific questions, take a look at the
<<howto.adoc#howto, how-to>> section.

If you are comfortable with Spring Boot's core features, you can carry on and read
about <<production-ready-features.adoc#production-ready, production-ready features>>.<|MERGE_RESOLUTION|>--- conflicted
+++ resolved
@@ -1290,12 +1290,7 @@
 
 |`logging.pattern.level`
 |`LOG_LEVEL_PATTERN`
-<<<<<<< HEAD
-|The format to use to render the log level (default `%5p`). (The `logging.pattern.level`
- form is only supported by Logback.)
-=======
 |The format to use to render the log level (default `%5p`). (Only supported with the default logback setup.)
->>>>>>> 6574feea
 
 |`PID`
 |`PID`
