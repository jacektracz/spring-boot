--- conflicted
+++ resolved
@@ -82,58 +82,7 @@
 	private static Log logger = LogFactory
 			.getLog(EndpointWebMvcChildContextConfiguration.class);
 
-<<<<<<< HEAD
 	@Bean(name = DispatcherServletAutoConfiguration.DEFAULT_DISPATCHER_SERVLET_BEAN_NAME)
-=======
-	@Value("${error.path:/error}")
-	private String errorPath = "/error";
-
-	@Configuration
-	protected static class ServerCustomization
-			implements EmbeddedServletContainerCustomizer, Ordered {
-
-		@Value("${error.path:/error}")
-		private String errorPath = "/error";
-
-		@Autowired
-		private ListableBeanFactory beanFactory;
-
-		// This needs to be lazily initialized because EmbeddedServletContainerCustomizer
-		// instances get their callback very early in the context lifecycle.
-		private ManagementServerProperties managementServerProperties;
-
-		private ServerProperties server;
-
-		@Override
-		public int getOrder() {
-			return 0;
-		}
-
-		@Override
-		public void customize(ConfigurableEmbeddedServletContainer container) {
-			if (this.managementServerProperties == null) {
-				this.managementServerProperties = BeanFactoryUtils
-						.beanOfTypeIncludingAncestors(this.beanFactory,
-								ManagementServerProperties.class);
-				this.server = BeanFactoryUtils.beanOfTypeIncludingAncestors(
-						this.beanFactory, ServerProperties.class);
-			}
-			// Customize as per the parent context first (so e.g. the access logs go to
-			// the same place)
-			this.server.customize(container);
-			// Then reset the error pages
-			container.setErrorPages(Collections.<ErrorPage>emptySet());
-			// and add the management-specific bits
-			container.setPort(this.managementServerProperties.getPort());
-			container.setAddress(this.managementServerProperties.getAddress());
-			container.setContextPath(this.managementServerProperties.getContextPath());
-			container.addErrorPages(new ErrorPage(this.errorPath));
-		}
-
-	}
-
-	@Bean
->>>>>>> e4895f8f
 	public DispatcherServlet dispatcherServlet() {
 		DispatcherServlet dispatcherServlet = new DispatcherServlet();
 		// Ensure the parent configuration does not leak down to us
@@ -170,16 +119,11 @@
 	 * So we expose the same feature but only for machine endpoints.
 	 */
 	@Bean
-<<<<<<< HEAD
+	@ConditionalOnBean(ErrorAttributes.class)
 	public ManagementErrorEndpoint errorEndpoint(ServerProperties serverProperties,
-			final ErrorAttributes errorAttributes) {
+			ErrorAttributes errorAttributes) {
 		return new ManagementErrorEndpoint(serverProperties.getError().getPath(),
 				errorAttributes);
-=======
-	@ConditionalOnBean(ErrorAttributes.class)
-	public ManagementErrorEndpoint errorEndpoint(ErrorAttributes errorAttributes) {
-		return new ManagementErrorEndpoint(this.errorPath, errorAttributes);
->>>>>>> e4895f8f
 	}
 
 	/**
